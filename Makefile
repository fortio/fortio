--- conflicted
+++ resolved
@@ -17,11 +17,7 @@
 CERT_TEMP := ./cert-tmp/
 
 # go test ./... and others run in vendor/ and cause problems (!)
-<<<<<<< HEAD
-PACKAGES:=$(shell find . -type d -print | egrep -v "/(\.|vendor|static|templates|release|docs|json|cert-tmp)")
-=======
-PACKAGES:=$(shell find . -type d -print | egrep -v "/(\.|vendor|tmp|static|templates|release|docs|json)")
->>>>>>> 9caaac8a
+PACKAGES:=$(shell find . -type d -print | egrep -v "/(\.|vendor|tmp|static|templates|release|docs|json|cert-tmp)")
 #PACKAGES:=$(shell go list ./... | grep -v vendor)
 
 # Marker for whether vendor submodule is here or not already
