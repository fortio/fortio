--- conflicted
+++ resolved
@@ -227,10 +227,9 @@
 dist-sign:
 	gpg --armor --detach-sign $(DIST_PATH)
 
-<<<<<<< HEAD
 distclean:
 	-rm -rf *.profile.* */*.profile.* $(CERT_TEMP_DIR) release/Makefile
-=======
+
 # Install target more compatible with standard gnu/debian practices. Uses DESTDIR as staging prefix
 
 install: official-install
@@ -246,5 +245,4 @@
 	-mkdir -p $(BIN_INSTALL_DIR) $(LIB_INSTALL_DIR) $(DATA_INSTALL_DIR)
 	-chmod 1777 $(DATA_INSTALL_DIR)
 	cp $(OFFICIAL_BIN) $(BIN_INSTALL_DIR)/$(BIN_INSTALL_EXEC)
-	cp -r ui/templates ui/static $(LIB_INSTALL_DIR)
->>>>>>> 8708efb9
+	cp -r ui/templates ui/static $(LIB_INSTALL_DIR)