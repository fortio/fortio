# Fortio
[![Awesome Go](https://raw.githubusercontent.com/istio/fortio/master/docs/mentioned-badge.svg?sanitize=true)](https://github.com/avelino/awesome-go#networking)
[![Go Report Card](https://goreportcard.com/badge/istio.io/fortio)](https://goreportcard.com/report/istio.io/fortio)
[![GoDoc](https://godoc.org/istio.io/fortio?status.svg)](https://godoc.org/istio.io/fortio)
[![codecov](https://codecov.io/gh/istio/fortio/branch/master/graph/badge.svg)](https://codecov.io/gh/istio/fortio)
[![CircleCI](https://circleci.com/gh/istio/fortio.svg?style=shield)](https://circleci.com/gh/istio/fortio)
<img src="https://github.com/istio/fortio/blob/master/docs/fortio-logo-color.png" height=141 width=141 align=right>

Fortio (Φορτίο) started as [Istio](https://istio.io/)'s load testing tool.
Fortio runs at a specified query per second (qps) and records an histogram of execution time
and calculates percentiles (e.g. p99 ie the response time such as 99% of the requests take less than that number (in seconds, SI unit)).
It can run for a set duration, for a fixed number of calls, or until interrupted (at a constant target QPS, or max speed/load per connection/thread).

The name fortio comes from greek [φορτίο](https://translate.google.com/translate_tts?q=Φορτίο&tl=el&tk=452076.38818&client=t) which means load/burden.

Fortio is a fast, small (3Mb docker image, minimal dependencies), reusable, embeddable go library as well as a command line tool and server process,
the server includes a simple web UI and graphical representation of the results (both a single latency graph and a multiple results comparative min, max, avg, qps and percentiles graphs).

Fortio is quite mature and very stable with no known major bugs (lots of possible improvements if you want to contribute though!),
and when bugs are found they are fixed quickly, so after 1 year of development and 42 incremental releases, I'm proud to announce we just reached 1.0 !

## Installation

1. [Install go](https://golang.org/doc/install) (golang 1.8 or later)
2. `go get istio.io/fortio`
3. you can now run `fortio` (from your gopath bin/ directory)

Or use docker, for instance:

```shell
docker run -p 8080:8080 -p 8079:8079 istio/fortio server & # For the server
docker run istio/fortio load http://www.google.com/ # For a test run
```

Or download the binary distribution, for instance:

```shell
curl -L https://github.com/istio/fortio/releases/download/v1.1.0/fortio-linux_x64-1.1.0.tgz \
 | sudo tar -C / -xvzpf -
```

On a MacOS you can also install Fortio using [Homebrew](https://brew.sh/):
```shell
brew install fortio
```

Once `fortio server` is running, you can visit its web UI at http://localhost:8080/fortio/

You can get a preview of the reporting/graphing UI at https://fortio.istio.io/
and on https://istio.io/docs/performance-and-scalability/synthetic-benchmarks/

## Command line arguments

Fortio can be an http or grpc load generator, gathering statistics using the `load` subcommand,
or start simple http and grpc ping servers, as well as a basic web UI, result graphing and https redirector,
with the `server` command or issue grpc ping messages using the `grpcping` command.
It can also fetch a single URL's for debugging when using the `curl` command (or the `-curl` flag to the load command).
You can run just the redirector with `redirect`.
If you saved JSON results (using the web UI or directly from the command line), you can browse and graph those results using the `report` command.
The `version` command will print version and build information, `fortio version -s` just the version.
Lastly, you can learn which flags are available using `help` command.

Most important flags for http load generation:

| Flag         | Description, example |
| -------------|----------------------|
| `-qps rate` | Queries Per Seconds or 0 for no wait/max qps |
| `-c connections` | Number of parallel simultaneous connections (and matching go routine) |
| `-t duration` | How long to run the test  (for instance `-t 30min` for 30 minutes) or 0 to run until ^C, example (default 5s) |
| `-n numcalls` | Run for exactly this number of calls instead of duration. Default (0) is to use duration (-t). |
| `-r resolution` | Resolution of the histogram lowest buckets in seconds (default 0.001 i.e 1ms), use 1/10th of your expected typical latency |
| `-H "header: value"` | Can be specified multiple times to add headers (including Host:) |
| `-a`     |  Automatically save JSON result with filename based on labels and timestamp |
| `-json filename` | Filename or `-` for stdout to output json result (relative to `-data-dir` by default, should end with .json if you want `fortio report` to show them; using `-a` is typicallly a better option)|
| `-labels "l1 l2 ..."` |  Additional config data/labels to add to the resulting JSON, defaults to target URL and hostname|


Full list of command line flags (`fortio help`):
<details>
<!-- use release/updateFlags.sh to update this section -->
<pre>
<<<<<<< HEAD
Φορτίο 1.1.0-pre usage:
=======
Φορτίο 1.1.0 usage:
>>>>>>> 9f4d8a1d
	fortio command [flags] target
where command is one of: load (load testing), server (starts grpc ping and
http echo/ui/redirect/proxy servers), grpcping (grpc client), report (report
only UI server), redirect (redirect only server), or curl (single URL debug).
where target is a url (http load tests) or host:port (grpc health test).
flags are: .H value
	Additional Header(s)
  -L	Follow redirects (implies -std-client) - do not use for load test
  -P value
	Proxies to run, e.g -P "localport1 dest_host1:dest_port1" -P "[::1]:0
	www.google.com:443" ...
  -a	Automatically save JSON result with filename based on labels &
timestamp .abort-on int
	Http code that if encountered aborts the run. e.g. 503 or -1 for
	socket errors.
  -allow-initial-errors
	Allow and don't abort on initial warmup errors
  -base-url string
	base URL used as prefix for data/index.tsv generation. (when empty,
	the url from the first request is used)
  -c int
	Number of connections/goroutine/threads (default 4)
  -cacert string
	Path to a custom CA certificate file to be used for the GRPC client
	TLS, if empty, use https:// prefix for standard internet CAs TLS
  -cert string
	Path to the certificate file to be used for GRPC server TLS
  -compression
	Enable http compression
  -content-type string
	Sets a content type for http request
  -curl
	Just fetch the content once
  -data-dir string
	Directory where JSON results are stored/read (default ".")
  -echo-debug-path string
	http echo server URI for debug, empty turns off that part (more secure)
	(default "/debug")
  -gomaxprocs int
	Setting for runtime.GOMAXPROCS, <1 doesn't change the default
  -grpc
	Use GRPC (health check by default, add -ping for ping) for load testing
  -grpc-max-streams uint
	MaxConcurrentStreams for the grpc server. Default (0) is to leave
	the option unset.
  -grpc-ping-delay duration
	grpc ping delay in response
  -grpc-port string
	grpc server port. Can be in the form of host:port, ip:port or port or
	/unix/domain/path or "disabled" to not start the grpc server. (default
	"8079")
  -halfclose
	When not keepalive, whether to half close the connection (only for
	fast http)
  -health
	grpc ping client mode: use health instead of ping
  -healthservice string
	which service string to pass to health check
  -http-port string
<<<<<<< HEAD
	http echo server port. Can be in the form of host:port, ip:port or
	port. (default "8080")
=======
	http echo server port. Can be in the form of host:port, ip:port, port or
	/unix/domain/path. (default "8080")
>>>>>>> 9f4d8a1d
  -http1.0
	Use http1.0 (instead of http 1.1)
  -httpbufferkb int
	Size of the buffer (max data size) for the optimized http client in
	kbytes (default 128)
  -httpccch
	Check for Connection: Close Header
  -https-insecure
	Long form of the -k flag
  -json string
	Json output to provided file or '-' for stdout (empty = no json
	output, unless -a is used)
  -k	Do not verify certs in https connections .keepalive
	Keep connection alive (only for fast http 1.1) (default true)
  -key string
	Path to the key file used for GRPC server TLS
  -labels string
	Additional config data/labels to add to the resulting JSON, defaults
	to target URL and hostname
  -logcaller
	Logs filename and line number of callers to log (default true)
  -loglevel value
	loglevel, one of [Debug Verbose Info Warning Error Critical Fatal]
	(default Info)
  -logprefix string
	Prefix to log lines before logged messages (default "> ")
  -maxpayloadsizekb int
	MaxPayloadSize is the maximum size of payload to be generated by
	the EchoHandler size= argument. In Kbytes. (default 256)
  -n int
	Run for exactly this number of calls instead of duration. Default
	(0) is to use duration (-t). Default is 1 when used as grpc ping count.
  -p string
	List of pXX to calculate (default "50,75,90,99,99.9")
  -payload string
	Payload string to send along
  -payload-file string
	File that is going to be used as payload, replaces -payload when set
  -payload-size int
<<<<<<< HEAD
	Additional random payload size, replaces -payload when set > 0,
	must be smaller than -maxpayloadsizekb
=======
	Additional random payload size, replaces -payload when set > 0, must be
	smaller than -maxpayloadsizekb
>>>>>>> 9f4d8a1d
  -ping
	grpc load test: use ping instead of health
  -profile string
	write .cpu and .mem profiles to file
  -qps float
	Queries Per Seconds or 0 for no wait/max qps (default 8)
  -quiet
	Quiet mode: sets the loglevel to Error and reduces the output.
  -r float
	Resolution of the histogram lowest buckets in seconds (default 0.001)
  -redirect-port string
	Redirect all incoming traffic to https URL (need ingress to work
	properly). Can be in the form of host:port, ip:port, port or "disabled"
	to disable the feature. (default "8081")
  -s int
	Number of streams per grpc connection (default 1)
  -static-dir string
	Absolute path to the dir containing the static files dir
  -stdclient
	Use the slower net/http standard client (works for TLS)
  -sync string
	index.tsv or s3/gcs bucket xml URL to fetch at startup for server
	modes.
  -sync-interval duration
	Refresh the url every given interval (default, no refresh)
  -t duration
	How long to run the test or 0 to run until ^C (default 5s)
  -timeout duration
	Connection and read timeout value (for http) (default 15s)
  -ui-path string
<<<<<<< HEAD
	http server URI for UI, empty turns off that part (more secure)
	(default "/fortio/")
=======
	http server URI for UI, empty turns off that part (more secure) (default
	"/fortio/")
  -unix-socket string
	Unix domain socket to use for physical connection
>>>>>>> 9f4d8a1d
  -user string
	User credentials for basic authentication (for http). Input data
	format should be user:password
</pre>
</details>

See also the FAQ entry about [fortio flags for best results](https://github.com/istio/fortio/wiki/FAQ#i-want-to-get-the-best-results-what-flags-should-i-pass)

## Example use and output

* Start the internal servers:
```
$ fortio server &
Fortio 1.1.0 grpc 'ping' server listening on [::]:8079
Fortio 1.1.0 https redirector server listening on [::]:8081
Fortio 1.1.0 echo server listening on [::]:8080
UI started - visit:
http://localhost:8080/fortio/
(or any host/ip reachable on this server)
14:57:12 I fortio_main.go:217> All fortio 1.1.0 unknown go1.10.3 servers started!
```

* By default, Fortio's web/echo servers listen on port 8080 on all interfaces.
Use the `-http-port` flag to change this behavior:
```
$ fortio server -http-port 10.10.10.10:8088
UI starting - visit:
http://10.10.10.10:8088/fortio/
Https redirector running on :8081
Fortio 1.1.0 grpc ping server listening on port :8079
Fortio 1.1.0 echo server listening on port 10.10.10.10:8088
```

* You can use unix domain socket for any server/client:
```
$ fortio server --http-port /tmp/fortio-uds-http &
Fortio 1.1.0 grpc 'ping' server listening on [::]:8079
Fortio 1.1.0 https redirector server listening on [::]:8081
Fortio 1.1.0 echo server listening on /tmp/fortio-uds-http
UI started - visit:
fortio curl -unix-socket=/tmp/fortio-uds-http http://localhost/fortio/
14:58:45 I fortio_main.go:217> All fortio 1.1.0 unknown go1.10.3 servers started!
$ fortio curl -unix-socket=/tmp/fortio-uds-http http://foo.bar/debug
15:00:48 I http_client.go:428> Using unix domain socket /tmp/fortio-uds-http instead of foo.bar http
HTTP/1.1 200 OK
Content-Type: text/plain; charset=UTF-8
Date: Wed, 08 Aug 2018 22:00:48 GMT
Content-Length: 231

Φορτίο version 1.1.0 unknown go1.10.3 echo debug server up for 2m3.4s on ldemailly-macbookpro.roam.corp.google.com - request from 

GET /debug HTTP/1.1

headers:

Host: foo.bar
User-Agent: istio/fortio-1.1.0

body:
```

* Simple grpc ping:
```
$ fortio grpcping localhost
02:29:27 I pingsrv.go:116> Ping RTT 305334 (avg of 342970, 293515, 279517 ns) clock skew -2137
Clock skew histogram usec : count 1 avg -2.137 +/- 0 min -2.137 max -2.137 sum -2.137
# range, mid point, percentile, count
>= -4 < -2 , -3 , 100.00, 1
# target 50% -2.137
RTT histogram usec : count 3 avg 305.334 +/- 27.22 min 279.517 max 342.97 sum 916.002
# range, mid point, percentile, count
>= 250 < 300 , 275 , 66.67, 2
>= 300 < 350 , 325 , 100.00, 1
# target 50% 294.879
```
* The value of `-grpc-port` (default 8079) is used when specifying a hostname
or an IP address in `grpcping`. Add `:port` to the `grpcping` destination to
change this behavior:
```
$ fortio grpcping 10.10.10.100:8078 # Connects to gRPC server 10.10.10.100 listening on port 8078
02:29:27 I pingsrv.go:116> Ping RTT 305334 (avg of 342970, 293515, 279517 ns) clock skew -2137
Clock skew histogram usec : count 1 avg -2.137 +/- 0 min -2.137 max -2.137 sum -2.137
# range, mid point, percentile, count
>= -4 < -2 , -3 , 100.00, 1
# target 50% -2.137
RTT histogram usec : count 3 avg 305.334 +/- 27.22 min 279.517 max 342.97 sum 916.002
# range, mid point, percentile, count
>= 250 < 300 , 275 , 66.67, 2
>= 300 < 350 , 325 , 100.00, 1
# target 50% 294.879
```
* A `grpcping` using TLS. First, start Fortio server with the `-cert` and `-key` flags.
`/path/to/fortio/server.crt` and `/path/to/fortio/server.key` are paths to the TLS certificate and key that
you must provide.
```
$ fortio server -cert /path/to/fortio/server.crt -key /path/to/fortio/server.key
UI starting - visit:
http://localhost:8080/fortio/
Https redirector running on :8081
Fortio 1.1.0 grpc ping server listening on port :8079
Fortio 1.1.0 echo server listening on port localhost:8080
Using server certificate /path/to/fortio/server.crt to construct TLS credentials
Using server key /path/to/fortio/server.key to construct TLS credentials
```
* Next, use `grpcping` with the `-cacert` flag. `/path/to/fortio/ca.crt` is the path to the CA certificate
that issued the server certificate for `localhost`. In our example, the server certificate is
`/path/to/fortio/server.crt`:
```
$ fortio grpcping -cacert /path/to/fortio/ca.crt localhost
Using server certificate /path/to/fortio/ca.crt to construct TLS credentials
16:00:10 I pingsrv.go:129> Ping RTT 501452 (avg of 595441, 537088, 371828 ns) clock skew 31094
Clock skew histogram usec : count 1 avg 31.094 +/- 0 min 31.094 max 31.094 sum 31.094
# range, mid point, percentile, count
>= 31.094 <= 31.094 , 31.094 , 100.00, 1
# target 50% 31.094
RTT histogram usec : count 3 avg 501.45233 +/- 94.7 min 371.828 max 595.441 sum 1504.357
# range, mid point, percentile, count
>= 371.828 <= 400 , 385.914 , 33.33, 1
> 500 <= 595.441 , 547.721 , 100.00, 2
# target 50% 523.86
```

* `grpcping` can connect to a non-Fortio TLS server by prefacing the destination with
`https://`:
```
$ fortio grpcping https://fortio.istio.io
11:07:55 I grpcrunner.go:275> stripping https scheme. grpc destination: fortio.istio.io. grpc port: 443
Clock skew histogram usec : count 1 avg 12329.795 +/- 0 min 12329.795 max 12329.795 sum 12329.795
# range, mid point, percentile, count
>= 12329.8 <= 12329.8 , 12329.8 , 100.00, 1
# target 50% 12329.8
```

* Load (low default qps/threading) test:
```
$ fortio load http://www.google.com
Fortio 1.1.0 running at 8 queries per second, 8->8 procs, for 5s: http://www.google.com
19:10:33 I httprunner.go:84> Starting http test for http://www.google.com with 4 threads at 8.0 qps
Starting at 8 qps with 4 thread(s) [gomax 8] for 5s : 10 calls each (total 40)
19:10:39 I periodic.go:314> T002 ended after 5.056753279s : 10 calls. qps=1.9775534712220633
19:10:39 I periodic.go:314> T001 ended after 5.058085991s : 10 calls. qps=1.9770324224999916
19:10:39 I periodic.go:314> T000 ended after 5.058796046s : 10 calls. qps=1.9767549252963101
19:10:39 I periodic.go:314> T003 ended after 5.059557593s : 10 calls. qps=1.9764573910247019
Ended after 5.059691387s : 40 calls. qps=7.9056
Sleep times : count 36 avg 0.49175757 +/- 0.007217 min 0.463508712 max 0.502087879 sum 17.7032725
Aggregated Function Time : count 40 avg 0.060587641 +/- 0.006564 min 0.052549016 max 0.089893269 sum 2.42350566
# range, mid point, percentile, count
>= 0.052549 < 0.06 , 0.0562745 , 47.50, 19
>= 0.06 < 0.07 , 0.065 , 92.50, 18
>= 0.07 < 0.08 , 0.075 , 97.50, 2
>= 0.08 <= 0.0898933 , 0.0849466 , 100.00, 1
# target 50% 0.0605556
# target 75% 0.0661111
# target 99% 0.085936
# target 99.9% 0.0894975
Code 200 : 40
Response Header Sizes : count 40 avg 690.475 +/- 15.77 min 592 max 693 sum 27619
Response Body/Total Sizes : count 40 avg 12565.2 +/- 301.9 min 12319 max 13665 sum 502608
All done 40 calls (plus 4 warmup) 60.588 ms avg, 7.9 qps
```

* Grpc load test with delay, multiple streams

Uses `-s` to use multiple (h2/grpc) streams per connection (`-c`), request to hit the fortio ping grpc endpoint with a delay in replies of 0.25s and an extra payload for 10 bytes and auto save the json result:
```bash
$ fortio load -a -grpc -ping -grpc-ping-delay 0.25s -payload "01234567890" -c 2 -s 4 https://fortio-stage.istio.io
Fortio 1.1.0 running at 8 queries per second, 8->8 procs, for 5s: https://fortio-stage.istio.io
16:32:56 I grpcrunner.go:139> Starting GRPC Ping Delay=250ms PayloadLength=11 test for https://fortio-stage.istio.io with 4*2 threads at 8.0 qps
16:32:56 I grpcrunner.go:261> stripping https scheme. grpc destination: fortio-stage.istio.io. grpc port: 443
16:32:57 I grpcrunner.go:261> stripping https scheme. grpc destination: fortio-stage.istio.io. grpc port: 443
Starting at 8 qps with 8 thread(s) [gomax 8] for 5s : 5 calls each (total 40)
16:33:04 I periodic.go:533> T005 ended after 5.283227589s : 5 calls. qps=0.9463911814835126
[...]
Ended after 5.28514474s : 40 calls. qps=7.5684
Sleep times : count 32 avg 0.97034752 +/- 0.002338 min 0.967323561 max 0.974838789 sum 31.0511206
Aggregated Function Time : count 40 avg 0.27731944 +/- 0.001606 min 0.2741372 max 0.280604967 sum 11.0927778
# range, mid point, percentile, count
>= 0.274137 <= 0.280605 , 0.277371 , 100.00, 40
# target 50% 0.277288
# target 75% 0.278947
# target 90% 0.279942
# target 99% 0.280539
# target 99.9% 0.280598
Ping SERVING : 40
All done 40 calls (plus 2 warmup) 277.319 ms avg, 7.6 qps
Successfully wrote 1210 bytes of Json data to 2018-04-03-163258_fortio_stage_istio_io_ldemailly_macbookpro.json
```
And the JSON saved is
<details>
<pre>
{
  "RunType": "GRPC Ping Delay=250ms PayloadLength=11",
  "Labels": "fortio-stage.istio.io , ldemailly-macbookpro",
  "StartTime": "2018-04-03T16:32:58.895472681-07:00",
  "RequestedQPS": "8",
  "RequestedDuration": "5s",
  "ActualQPS": 7.568383075162479,
  "ActualDuration": 5285144740,
  "NumThreads": 8,
  "Version": "0.9.0",
  "DurationHistogram": {
    "Count": 40,
    "Min": 0.2741372,
    "Max": 0.280604967,
    "Sum": 11.092777797,
    "Avg": 0.277319444925,
    "StdDev": 0.0016060870789948905,
    "Data": [
      {
        "Start": 0.2741372,
        "End": 0.280604967,
        "Percent": 100,
        "Count": 40
      }
    ],
    "Percentiles": [
      {
        "Percentile": 50,
        "Value": 0.2772881634102564
      },
      {
        "Percentile": 75,
        "Value": 0.27894656520512817
      },
      {
        "Percentile": 90,
        "Value": 0.2799416062820513
      },
      {
        "Percentile": 99,
        "Value": 0.28053863092820513
      },
      {
        "Percentile": 99.9,
        "Value": 0.2805983333928205
      }
    ]
  },
  "Exactly": 0,
  "RetCodes": {
    "1": 40
  },
  "Destination": "https://fortio-stage.istio.io",
  "Streams": 4,
  "Ping": true
}
</pre></details>

* Load test using gRPC and TLS security. First, start Fortio server with the `-cert` and `-key` flags:
```
$ fortio server -cert /etc/ssl/certs/server.crt -key /etc/ssl/certs/server.key
```

Next, run the `load` command with the `-cacert` flag:
```
$ fortio load -cacert /etc/ssl/certs/ca.crt -grpc localhost:8079
```

* Curl like (single request) mode

```
$ fortio load -curl -H Foo:Bar http://localhost:8080/debug
14:26:26 I http.go:133> Setting regular extra header Foo: Bar
HTTP/1.1 200 OK
Content-Type: text/plain; charset=UTF-8
Date: Mon, 08 Jan 2018 22:26:26 GMT
Content-Length: 230

Φορτίο version 1.1.0 echo debug server up for 39s on ldemailly-macbookpro - request from [::1]:65055

GET /debug HTTP/1.1

headers:

Host: localhost:8080
User-Agent: istio/fortio-1.1.0
Foo: Bar

body:

```

* Report only UI

If you have json files saved from running the full UI, you can serve just the reports:

```
$ fortio report
Browse only UI starting - visit:
http://localhost:8080/
Https redirector running on :8081
```

## Server URLs and features

Fortio `server` has the following feature for the http listening on 8080 (all paths and ports are configurable through flags above):
- A simple echo server which will echo back posted data (for any path not mentioned below).
For instance `curl -d abcdef http://localhost:8080/` returns `abcdef` back. It supports the following optional query argument parameters:

| Parameter | Usage, example |
| ----------|----------------|
| delay     | duration to delay the response by. Can be a single value or a coma separated list of probabilities, e.g `delay=150us:10,2ms:5,0.5s:1` for 10% of chance of a 150 us delay, 5% of a 2ms delay and 1% of a 1/2 second delay |
| status    | http status to return instead of 200. Can be a single value or a coma separated list of probabilities, e.g `status=404:10,503:5,429:1` for 10% of chance of a 404 status, 5% of a 503 status and 1% of a 429 status |
| size      | size of the payload to reply instead of echoing input. Also works as probabilities list. `size=1024:10,512:5` 10% of response will be 1k and 5% will be 512 bytes payload and the rest defaults to echoing back. |
| close     | close the socket after answering e.g `close=true` |
| header    | header(s) to add to the reply e.g. `&header=Foo:Bar&header=X:Y` |
- `/debug` will echo back the request in plain text for human debugging.
- `/fortio/` A UI to
  - Run/Trigger tests and graph the results.
  - A UI to browse saved results and single graph or multi graph them (comparative graph of min,avg, median, p75, p99, p99.9 and max).
  - Proxy/fetch other URLs
  - `/fortio/data/index.tsv` an tab separated value file conforming to Google cloud storage [URL list data transfer format](https://cloud.google.com/storage/transfer/create-url-list) so you can export/backup local results to the cloud.
  - Download/sync peer to peer JSON results files from other Fortio servers (using their `index.tsv` URLs)
  - Download/sync from an Amazon S3 or Google Cloud compatible bucket listings [XML URLs](https://docs.aws.amazon.com/AmazonS3/latest/API/RESTBucketGET.html)

The `report` mode is a readonly subset of the above directly on `/`.

There is also the GRPC health and ping servers, as well as the http->https redirector.

## Implementation details

Fortio is written in the [Go](https://golang.org) language and includes a scalable semi log histogram in [stats.go](stats/stats.go) and a periodic runner engine in [periodic.go](periodic/periodic.go) with specializations for [http](http/httprunner.go) and [grpc](fortiogrpc/grpcrunner.go).
The [http/](http/) package includes a very high performance specialized http 1.1 client.
You may find fortio's [logger](log/logger.go) useful as well.

You can run the histogram code standalone as a command line in [histogram/](histogram/), a basic echo http server in [echosrv/](echosrv/), or both the http echo and GRPC ping server through `fortio server`, the fortio command line interface lives in this top level directory [fortio_main.go](fortio_main.go)

There is also [fcurl/](fcurl/) which is the `fortio curl` part of the code (if you need a light http client without grpc or server side).
A matching tiny (2Mb compressed) docker image is [istio/fortio.fcurl](https://hub.docker.com/r/istio/fortio.fcurl/tags/)

## More examples

You can get the data on the console, for instance, with 5k qps: (includes envoy and mixer in the calls)
<details><pre>
$ time fortio load -qps 5000 -t 60s -c 8 -r 0.0001 -H "Host: perf-cluster" http://benchmark-2:9090/echo
2017/07/09 02:31:05 Will be setting special Host header to perf-cluster
Fortio running at 5000 queries per second for 1m0s: http://benchmark-2:9090/echo
Starting at 5000 qps with 8 thread(s) [gomax 4] for 1m0s : 37500 calls each (total 300000)
2017/07/09 02:32:05 T004 ended after 1m0.000907812s : 37500 calls. qps=624.9905437680746
2017/07/09 02:32:05 T000 ended after 1m0.000922222s : 37500 calls. qps=624.9903936684861
2017/07/09 02:32:05 T005 ended after 1m0.00094454s : 37500 calls. qps=624.9901611965524
2017/07/09 02:32:05 T006 ended after 1m0.000944816s : 37500 calls. qps=624.9901583216429
2017/07/09 02:32:05 T001 ended after 1m0.00102094s : 37500 calls. qps=624.9893653892883
2017/07/09 02:32:05 T007 ended after 1m0.001096292s : 37500 calls. qps=624.9885805003184
2017/07/09 02:32:05 T003 ended after 1m0.001045342s : 37500 calls. qps=624.9891112105419
2017/07/09 02:32:05 T002 ended after 1m0.001044416s : 37500 calls. qps=624.9891208560392
Ended after 1m0.00112695s : 300000 calls. qps=4999.9
Aggregated Sleep Time : count 299992 avg 8.8889218e-05 +/- 0.002326 min -0.03490402 max 0.001006041 sum 26.6660543
# range, mid point, percentile, count
< 0 , 0 , 8.58, 25726
>= 0 < 0.001 , 0.0005 , 100.00, 274265
>= 0.001 < 0.002 , 0.0015 , 100.00, 1
# target 50% 0.000453102
WARNING 8.58% of sleep were falling behind
Aggregated Function Time : count 300000 avg 0.00094608764 +/- 0.0007901 min 0.000510522 max 0.029267604 sum 283.826292
# range, mid point, percentile, count
>= 0.0005 < 0.0006 , 0.00055 , 0.15, 456
>= 0.0006 < 0.0007 , 0.00065 , 3.25, 9295
>= 0.0007 < 0.0008 , 0.00075 , 24.23, 62926
>= 0.0008 < 0.0009 , 0.00085 , 62.73, 115519
>= 0.0009 < 0.001 , 0.00095 , 85.68, 68854
>= 0.001 < 0.0011 , 0.00105 , 93.11, 22293
>= 0.0011 < 0.0012 , 0.00115 , 95.38, 6792
>= 0.0012 < 0.0014 , 0.0013 , 97.18, 5404
>= 0.0014 < 0.0016 , 0.0015 , 97.94, 2275
>= 0.0016 < 0.0018 , 0.0017 , 98.34, 1198
>= 0.0018 < 0.002 , 0.0019 , 98.60, 775
>= 0.002 < 0.0025 , 0.00225 , 98.98, 1161
>= 0.0025 < 0.003 , 0.00275 , 99.21, 671
>= 0.003 < 0.0035 , 0.00325 , 99.36, 449
>= 0.0035 < 0.004 , 0.00375 , 99.47, 351
>= 0.004 < 0.0045 , 0.00425 , 99.57, 290
>= 0.0045 < 0.005 , 0.00475 , 99.66, 280
>= 0.005 < 0.006 , 0.0055 , 99.79, 380
>= 0.006 < 0.007 , 0.0065 , 99.82, 92
>= 0.007 < 0.008 , 0.0075 , 99.83, 15
>= 0.008 < 0.009 , 0.0085 , 99.83, 5
>= 0.009 < 0.01 , 0.0095 , 99.83, 1
>= 0.01 < 0.012 , 0.011 , 99.83, 8
>= 0.012 < 0.014 , 0.013 , 99.84, 35
>= 0.014 < 0.016 , 0.015 , 99.92, 231
>= 0.016 < 0.018 , 0.017 , 99.94, 65
>= 0.018 < 0.02 , 0.019 , 99.95, 26
>= 0.02 < 0.025 , 0.0225 , 100.00, 139
>= 0.025 < 0.03 , 0.0275 , 100.00, 14
# target 50% 0.000866935
# target 75% 0.000953452
# target 99% 0.00253875
# target 99.9% 0.0155152
Code 200 : 300000
Response Body Sizes : count 300000 avg 0 +/- 0 min 0 max 0 sum 0
</pre></details>

Or you can get the data in [JSON format](https://github.com/istio/fortio/wiki/Sample-JSON-output) (using `-json result.json`)

### Web/Graphical UI

Or graphically (through the [http://localhost:8080/fortio/](http://localhost:8080/fortio/) web UI):

Simple form/UI:

Sample requests with responses delayed by 250us and 0.5% of 503 and 1.5% of 429 simulated http errors.

![Web UI form screenshot](https://user-images.githubusercontent.com/3664595/41430618-53d911d4-6fc5-11e8-8e35-d4f5fea4426a.png)

Run result:

![Graphical result](https://user-images.githubusercontent.com/3664595/41430735-bb95eb3a-6fc5-11e8-8174-be4a6251058f.png)

```
Code 200 : 2929 (97.6 %)
Code 429 : 56 (1.9 %)
Code 503 : 15 (0.5 %)
```

There are newer/live examples on https://istio.io/docs/performance-and-scalability/synthetic-benchmarks/

## Contributing
Contributions whether through issues, documentation, bug fixes, or new features
are most welcome !

Please also see [Contributing to Istio](https://github.com/istio/community/blob/master/CONTRIBUTING.md#contributing-to-istio)
and [Getting started contributing to Fortio](https://github.com/istio/fortio/wiki/FAQ#how-do-i-get-started-contributing-to-fortio) in the FAQ.

If you are not using the binary releases, please do `make pull` to pull/update to the latest of the current branch.

And make sure to go format and run those commands successfully before sending your PRs:
```
make test
make lint
make release-test
```

When modifying Javascript, check with [standard](https://github.com/standard/standard):
```
standard --fix ui/static/js/fortio_chart.js
```

## See also

Our wiki and the [Fortio FAQ](https://github.com/istio/fortio/wiki/FAQ) (including for instance differences between `fortio` and `wrk` or `httpbin`)<|MERGE_RESOLUTION|>--- conflicted
+++ resolved
@@ -79,11 +79,7 @@
 <details>
 <!-- use release/updateFlags.sh to update this section -->
 <pre>
-<<<<<<< HEAD
-Φορτίο 1.1.0-pre usage:
-=======
 Φορτίο 1.1.0 usage:
->>>>>>> 9f4d8a1d
 	fortio command [flags] target
 where command is one of: load (load testing), server (starts grpc ping and
 http echo/ui/redirect/proxy servers), grpcping (grpc client), report (report
@@ -143,13 +139,8 @@
   -healthservice string
 	which service string to pass to health check
   -http-port string
-<<<<<<< HEAD
-	http echo server port. Can be in the form of host:port, ip:port or
-	port. (default "8080")
-=======
 	http echo server port. Can be in the form of host:port, ip:port, port or
 	/unix/domain/path. (default "8080")
->>>>>>> 9f4d8a1d
   -http1.0
 	Use http1.0 (instead of http 1.1)
   -httpbufferkb int
@@ -189,13 +180,8 @@
   -payload-file string
 	File that is going to be used as payload, replaces -payload when set
   -payload-size int
-<<<<<<< HEAD
-	Additional random payload size, replaces -payload when set > 0,
-	must be smaller than -maxpayloadsizekb
-=======
 	Additional random payload size, replaces -payload when set > 0, must be
 	smaller than -maxpayloadsizekb
->>>>>>> 9f4d8a1d
   -ping
 	grpc load test: use ping instead of health
   -profile string
@@ -226,15 +212,10 @@
   -timeout duration
 	Connection and read timeout value (for http) (default 15s)
   -ui-path string
-<<<<<<< HEAD
-	http server URI for UI, empty turns off that part (more secure)
-	(default "/fortio/")
-=======
 	http server URI for UI, empty turns off that part (more secure) (default
 	"/fortio/")
   -unix-socket string
 	Unix domain socket to use for physical connection
->>>>>>> 9f4d8a1d
   -user string
 	User credentials for basic authentication (for http). Input data
 	format should be user:password
