--- conflicted
+++ resolved
@@ -83,7 +83,8 @@
   -grpc-ping-delay duration
 	grpc ping delay in response
   -grpc-port string
-<<<<<<< HEAD
+	grpc server port. Can be in the form of host:port, ip:port or port or
+	"disabled" to not start the grpc server. (default "8079")
 	grpc server port. Can be in the form of host:port, ip:port or port.
 	(default "8079")
   -cert
@@ -98,12 +99,6 @@
 	(i.e. valid server certificate signed by a trusted CA) is desired.
 	-cacert will override "https://" if both are provided.
 	(default "") means no user-provided ca certificate.
-=======
-	grpc server port. Can be in the form of host:port, ip:port or port or
-	"disabled" to not start the grpc server. (default "8079")
->>>>>>> 9caaac8a
-  -grpc-secure
-	Use secure transport (tls) for GRPC
   -halfclose
 	When not keepalive, whether to half close the connection (only for fast
 	http)
