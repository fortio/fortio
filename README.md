# Fortio
[![Awesome Go](https://raw.githubusercontent.com/istio/fortio/master/docs/mentioned-badge.svg?sanitize=true)](https://github.com/avelino/awesome-go#networking)
[![Go Report Card](https://goreportcard.com/badge/istio.io/fortio)](https://goreportcard.com/report/istio.io/fortio)
[![GoDoc](https://godoc.org/istio.io/fortio?status.svg)](https://godoc.org/istio.io/fortio)
[![codecov](https://codecov.io/gh/istio/fortio/branch/master/graph/badge.svg)](https://codecov.io/gh/istio/fortio)
[![CircleCI](https://circleci.com/gh/istio/fortio.svg?style=shield)](https://circleci.com/gh/istio/fortio)
<img src="https://github.com/istio/fortio/blob/master/docs/fortio-logo-color.png" height=141 width=141 align=right>

Fortio (Φορτίο) is [Istio](https://istio.io/)'s load testing tool. Fortio runs at a specified query per second (qps) and records an histogram of execution time and calculates percentiles (e.g. p99 ie the response time such as 99% of the requests take less than that number (in seconds, SI unit)). It can run for a set duration, for a fixed number of calls, or until interrupted (at a constant target QPS, or max speed/load per connection/thread).

The name fortio comes from greek [φορτίο](https://translate.google.com/translate_tts?q=Φορτίο&tl=el&tk=452076.38818&client=t) which means load/burden.

Fortio is a fast, small (3Mb docker image, minimal dependencies), reusable, embeddable go library as well as a command line tool and server process, the server includes a simple web UI and graphical representation of the results (both a single latency graph and a multiple results comparative min, max, avg and percentiles graphs).

## Installation

1. [Install go](https://golang.org/doc/install) (golang 1.8 or later)
2. `go get istio.io/fortio`
3. you can now run `fortio` (from your gopath bin/ directory)

Or use docker, for instance:

```shell
docker run -p 8080:8080 -p 8079:8079 istio/fortio server & # For the server
docker run istio/fortio load http://www.google.com/ # For a test run
```

Or download the binary distribution, for instance:

```shell
curl -L https://github.com/istio/fortio/releases/download/v0.9.0/fortio-linux_x64-0.9.0.tgz \
 | sudo tar -C / -xvzpf -
```

Once `fortio server` is running, you can visit its web UI at http://localhost:8080/fortio/

You can get a preview of the reporting/graphing UI at https://fortio.istio.io/

## Command line arguments

Fortio can be an http or grpc load generator, gathering statistics using the `load` subcommand, or start simple http and grpc ping servers, as well as a basic web UI, result graphing and https redirector, with the `server` command or issue grpc ping messages using the `grpcping` command. It can also fetch a single URL's for debugging when using the `curl` command (or the `-curl` flag to the load command). You can run just the redirector with `redirect`. Lastly if you saved JSON results (using the web UI or directly from the command line), you can browse and graph those results using the `report` command.
<!-- use release/updateFlags.sh to update this section -->
```
Φορτίο 0.9.0 usage:
	fortio command [flags] target
where command is one of: load (load testing), server (starts grpc ping and http
echo/ui/redirect/proxy servers), grpcping (grpc client), report (report only UI
server), redirect (redirect only server), or curl (single URL debug).  where
target is a url (http load tests) or host:port (grpc health test).  flags are:
  -H value
	Additional Header(s)
  -L	Follow redirects (implies -std-client) - do not use for load test
  -P value
	Proxies to run, e.g -P "localport1 dest_host1:dest_port1" -P "[::1]:0
	www.google.com:443" ...
  -a	Automatically save JSON result with filename based on labels & timestamp
  -abort-on int
	Http code that if encountered aborts the run. e.g. 503 or -1 for socket
	errors.
  -allow-initial-errors
	Allow and don't abort on initial warmup errors
  -base-url string
	base URL used as prefix for data/index.tsv generation. (when empty, the
	url from the first request is used)
  -c int
	Number of connections/goroutine/threads (default 4)
  -compression
	Enable http compression
  -curl
	Just fetch the content once
  -data-dir string
	Directory where JSON results are stored/read (default ".")
  -echo-debug-path string
	http echo server URI for debug, empty turns off that part (more secure)
	(default "/debug")
  -gomaxprocs int
	Setting for runtime.GOMAXPROCS, <1 doesn't change the default
  -grpc
	Use GRPC (health check by default, add -ping for ping) for load testing
  -grpc-max-streams uint
	MaxConcurrentStreams for the grpc server. Default (0) is to leave the
	option unset.
  -grpc-ping-delay duration
	grpc ping delay in response
  -grpc-port string
	grpc server port. Can be in the form of host:port, ip:port or port.
	(default "8079")
  -cert
	Full path to the certificate used for grpc TLS. Applicable to the server command.
	(default "") means no user-provided certificate.
  -key
	Full path to the key required for grpc TLS. Applicable to the server command.
	(default "") means no user-provided key.
  -cacert
	Full path to the CA certificate required for grpc TLS. Applicable to the grpcping
	and load commands. Preface the grpc destination with "https://" if standard TLS
	(i.e. valid server certificate signed by a trusted CA) is desired.
	-cacert will override "https://" if both are provided.
	(default "") means no user-provided ca certificate.
  -halfclose
	When not keepalive, whether to half close the connection (only for fast
	http)
  -health
	grpc ping client mode: use health instead of ping
  -healthservice string
	which service string to pass to health check
  -http-port string
	http echo server port. Can be in the form of host:port, ip:port or port.
	(default "8080")
  -http1.0
	Use http1.0 (instead of http 1.1)
  -httpbufferkb int
	Size of the buffer (max data size) for the optimized http client in
	kbytes (default 128)
  -httpccch
	Check for Connection: Close Header
  -https-insecure
	Long form of the -k flag
  -json string
	Json output to provided file or '-' for stdout (empty = no json output,
	unless -a is used)
  -k	Do not verify certs in https connections
  -keepalive
	Keep connection alive (only for fast http 1.1) (default true)
  -labels string
	Additional config data/labels to add to the resulting JSON, defaults to
	target URL and hostname
  -logcaller
	Logs filename and line number of callers to log (default true)
  -loglevel value
	loglevel, one of [Debug Verbose Info Warning Error Critical Fatal]
	(default Info)
  -logprefix string
	Prefix to log lines before logged messages (default "> ")
  -maxpayloadsizekb int
	MaxPayloadSize is the maximum size of payload to be generated by the
	EchoHandler size= argument. In Kbytes. (default 256)
  -n int
	Run for exactly this number of calls instead of duration. Default (0) is
	to use duration (-t). Default is 1 when used as grpc ping count.
  -p string
	List of pXX to calculate (default "50,75,90,99,99.9")
  -payload string
	Payload string to send along
  -ping
	grpc load test: use ping instead of health
  -profile string
	write .cpu and .mem profiles to file
  -qps float
	Queries Per Seconds or 0 for no wait/max qps (default 8)
  -quiet
	Quiet mode: sets the loglevel to Error and reduces the output.
  -r float
	Resolution of the histogram lowest buckets in seconds (default 0.001)
  -redirect-port string
	Redirect all incoming traffic to https URL (need ingress to work
	properly). Can be in the form of host:port, ip:port, port or "disabled"
	to disable the feature. (default "8081")
  -s int
	Number of streams per grpc connection (default 1)
  -static-dir string
	Absolute path to the dir containing the static files dir
  -stdclient
	Use the slower net/http standard client (works for TLS)
  -sync string
	index.tsv or s3/gcs bucket xml URL to fetch at startup for server modes.
  -t duration
	How long to run the test or 0 to run until ^C (default 5s)
  -timeout duration
	Connection and read timeout value (for http) (default 15s)
  -ui-path string
	http server URI for UI, empty turns off that part (more secure) (default
	"/fortio/")
```

## Example use and output

* Start the internal servers:
```
$ fortio server &
Fortio 0.9.0 grpc 'ping' server listening on [::]:8079
Fortio 0.9.0 https redirector server listening on [::]:8081
Fortio 0.9.0 echo server listening on [::]:8080
UI started - visit:
http://localhost:8080/fortio/   (or any host/ip reachable on this server)
21:45:23 I fortio_main.go:195> All fortio 0.9.0 buildinfo go1.10 servers started!
```

* By default, Fortio's web/echo servers listen on port 8080 on all interfaces.
Use the `-http-port` flag to change this behavior:
```
$ fortio server -http-port 10.10.10.10:8088
UI starting - visit:
http://10.10.10.10:8088/fortio/
Https redirector running on :8081
Fortio 0.9.0 grpc ping server listening on port :8079
Fortio 0.9.0 echo server listening on port 10.10.10.10:8088
```
* Simple grpc ping:
```
$ fortio grpcping localhost
02:29:27 I pingsrv.go:116> Ping RTT 305334 (avg of 342970, 293515, 279517 ns) clock skew -2137
Clock skew histogram usec : count 1 avg -2.137 +/- 0 min -2.137 max -2.137 sum -2.137
# range, mid point, percentile, count
>= -4 < -2 , -3 , 100.00, 1
# target 50% -2.137
RTT histogram usec : count 3 avg 305.334 +/- 27.22 min 279.517 max 342.97 sum 916.002
# range, mid point, percentile, count
>= 250 < 300 , 275 , 66.67, 2
>= 300 < 350 , 325 , 100.00, 1
# target 50% 294.879
```
* The value of `-grpc-port` (default 8079) is used when specifying a hostname
or an IP address in `grpcping`. Add `:port` to the `grpcping` destination to
change this behavior:
```
$ fortio grpcping 10.10.10.100:8078 # Connects to gRPC server 10.10.10.100 listening on port 8078
02:29:27 I pingsrv.go:116> Ping RTT 305334 (avg of 342970, 293515, 279517 ns) clock skew -2137
Clock skew histogram usec : count 1 avg -2.137 +/- 0 min -2.137 max -2.137 sum -2.137
# range, mid point, percentile, count
>= -4 < -2 , -3 , 100.00, 1
# target 50% -2.137
RTT histogram usec : count 3 avg 305.334 +/- 27.22 min 279.517 max 342.97 sum 916.002
# range, mid point, percentile, count
>= 250 < 300 , 275 , 66.67, 2
>= 300 < 350 , 325 , 100.00, 1
# target 50% 294.879
```
* A `grpcping` using TLS. First, start Fortio server with the `-cert` and `-key` flags.
`/path/to/fortio/server.crt` and `/path/to/fortio/server.key` are paths to the TLS certificate and key that
you are responsible for providing. Creating a TLS certificate is outside the scope of this document. This example uses
`localhost` in the `Subject Alternative Name` (SAN) of the certificate. The SAN should match the domain name that
clients connect to.
```
$ fortio server -cert /path/to/fortio/server.crt -key /path/to/fortio/server.key
UI starting - visit:
http://localhost:8080/fortio/
Https redirector running on :8081
Fortio 0.8.1 grpc ping server listening on port :8079
Fortio 0.8.1 echo server listening on port localhost:8080
Using server certificate /path/to/fortio/server.crt to construct TLS credentials
Using server key /path/to/fortio/server.key to construct TLS credentials
```
* Next, use `grpcping` with the `-cacert` flag. `/path/to/fortio/ca.crt` is the path to the CA certificate
that issued the server certificate:
```
$ fortio grpcping -cacert /path/to/fortio/ca.crt localhost
Using server certificate /path/to/fortio/ca.crt to construct TLS credentials
16:00:10 I pingsrv.go:129> Ping RTT 501452 (avg of 595441, 537088, 371828 ns) clock skew 31094
Clock skew histogram usec : count 1 avg 31.094 +/- 0 min 31.094 max 31.094 sum 31.094
# range, mid point, percentile, count
>= 31.094 <= 31.094 , 31.094 , 100.00, 1
# target 50% 31.094
RTT histogram usec : count 3 avg 501.45233 +/- 94.7 min 371.828 max 595.441 sum 1504.357
# range, mid point, percentile, count
>= 371.828 <= 400 , 385.914 , 33.33, 1
> 500 <= 595.441 , 547.721 , 100.00, 2
# target 50% 523.86
```

* `grpcping` can connect to a non-Fortio TLS server by prefacing the destination with
`https://`:
```
$ fortio grpcping https://fortio.istio.io:443
16:26:47 I grpcrunner.go:194> stripping https scheme. grpc destination: fortio.istio.io:443
Clock skew histogram usec : count 1 avg 12329.795 +/- 0 min 12329.795 max 12329.795 sum 12329.795
# range, mid point, percentile, count
>= 12329.8 <= 12329.8 , 12329.8 , 100.00, 1
# target 50% 12329.8
```

* Load (low default qps/threading) test:
```
$ fortio load http://www.google.com
Fortio 0.3.6 running at 8 queries per second, 8->8 procs, for 5s: http://www.google.com
19:10:33 I httprunner.go:84> Starting http test for http://www.google.com with 4 threads at 8.0 qps
Starting at 8 qps with 4 thread(s) [gomax 8] for 5s : 10 calls each (total 40)
19:10:39 I periodic.go:314> T002 ended after 5.056753279s : 10 calls. qps=1.9775534712220633
19:10:39 I periodic.go:314> T001 ended after 5.058085991s : 10 calls. qps=1.9770324224999916
19:10:39 I periodic.go:314> T000 ended after 5.058796046s : 10 calls. qps=1.9767549252963101
19:10:39 I periodic.go:314> T003 ended after 5.059557593s : 10 calls. qps=1.9764573910247019
Ended after 5.059691387s : 40 calls. qps=7.9056
Sleep times : count 36 avg 0.49175757 +/- 0.007217 min 0.463508712 max 0.502087879 sum 17.7032725
Aggregated Function Time : count 40 avg 0.060587641 +/- 0.006564 min 0.052549016 max 0.089893269 sum 2.42350566
# range, mid point, percentile, count
>= 0.052549 < 0.06 , 0.0562745 , 47.50, 19
>= 0.06 < 0.07 , 0.065 , 92.50, 18
>= 0.07 < 0.08 , 0.075 , 97.50, 2
>= 0.08 <= 0.0898933 , 0.0849466 , 100.00, 1
# target 50% 0.0605556
# target 75% 0.0661111
# target 99% 0.085936
# target 99.9% 0.0894975
Code 200 : 40
Response Header Sizes : count 40 avg 690.475 +/- 15.77 min 592 max 693 sum 27619
Response Body/Total Sizes : count 40 avg 12565.2 +/- 301.9 min 12319 max 13665 sum 502608
All done 40 calls (plus 4 warmup) 60.588 ms avg, 7.9 qps
```

<<<<<<< HEAD
* Load test using gRPC and TLS security. First, start Fortio server with the `-cert` and `-key` flags:
```
$ fortio server -cert /etc/ssl/certs/server.crt -key /etc/ssl/certs/server.key
```
Next, run the `load` command with the `-cacert` flag:
```
$ fortio load -cacert /etc/ssl/certs/ca.crt -grpc localhost:8079
=======
* Grpc load test with delay, multiple streams

Uses `-s` to use multiple (h2/grpc) streams per connection (`-c`), request to hit the fortio ping grpc endpoint with a delay in replies of 0.25s and an extra payload for 10 bytes and auto save the json result:
```bash
$ fortio load -a -grpc -ping -grpc-ping-delay 0.25s -payload "01234567890" -c 2 -s 4 https://fortio-stage.istio.io
Fortio 0.9.0 running at 8 queries per second, 8->8 procs, for 5s: https://fortio-stage.istio.io
16:32:56 I grpcrunner.go:139> Starting GRPC Ping Delay=250ms PayloadLength=11 test for https://fortio-stage.istio.io with 4*2 threads at 8.0 qps
16:32:56 I grpcrunner.go:261> stripping https scheme. grpc destination: fortio-stage.istio.io. grpc port: 443
16:32:57 I grpcrunner.go:261> stripping https scheme. grpc destination: fortio-stage.istio.io. grpc port: 443
Starting at 8 qps with 8 thread(s) [gomax 8] for 5s : 5 calls each (total 40)
16:33:04 I periodic.go:533> T005 ended after 5.283227589s : 5 calls. qps=0.9463911814835126
16:33:04 I periodic.go:533> T004 ended after 5.28322456s : 5 calls. qps=0.9463917240723911
16:33:04 I periodic.go:533> T007 ended after 5.283190069s : 5 calls. qps=0.9463979025358817
16:33:04 I periodic.go:533> T006 ended after 5.283201068s : 5 calls. qps=0.9463959322473395
16:33:04 I periodic.go:533> T003 ended after 5.285025049s : 5 calls. qps=0.9460693097275045
16:33:04 I periodic.go:533> T000 ended after 5.285041154s : 5 calls. qps=0.9460664267894554
16:33:04 I periodic.go:533> T001 ended after 5.285061297s : 5 calls. qps=0.9460628210382703
16:33:04 I periodic.go:533> T002 ended after 5.285081735s : 5 calls. qps=0.946059162507919
Ended after 5.28514474s : 40 calls. qps=7.5684
Sleep times : count 32 avg 0.97034752 +/- 0.002338 min 0.967323561 max 0.974838789 sum 31.0511206
Aggregated Function Time : count 40 avg 0.27731944 +/- 0.001606 min 0.2741372 max 0.280604967 sum 11.0927778
# range, mid point, percentile, count
>= 0.274137 <= 0.280605 , 0.277371 , 100.00, 40
# target 50% 0.277288
# target 75% 0.278947
# target 90% 0.279942
# target 99% 0.280539
# target 99.9% 0.280598
Ping SERVING : 40
All done 40 calls (plus 2 warmup) 277.319 ms avg, 7.6 qps
Successfully wrote 1210 bytes of Json data to 2018-04-03-163258_fortio_stage_istio_io_ldemailly_macbookpro.json
```
And the JSON saved is
```json
{
  "RunType": "GRPC Ping Delay=250ms PayloadLength=11",
  "Labels": "fortio-stage.istio.io , ldemailly-macbookpro",
  "StartTime": "2018-04-03T16:32:58.895472681-07:00",
  "RequestedQPS": "8",
  "RequestedDuration": "5s",
  "ActualQPS": 7.568383075162479,
  "ActualDuration": 5285144740,
  "NumThreads": 8,
  "Version": "0.9.0",
  "DurationHistogram": {
    "Count": 40,
    "Min": 0.2741372,
    "Max": 0.280604967,
    "Sum": 11.092777797,
    "Avg": 0.277319444925,
    "StdDev": 0.0016060870789948905,
    "Data": [
      {
        "Start": 0.2741372,
        "End": 0.280604967,
        "Percent": 100,
        "Count": 40
      }
    ],
    "Percentiles": [
      {
        "Percentile": 50,
        "Value": 0.2772881634102564
      },
      {
        "Percentile": 75,
        "Value": 0.27894656520512817
      },
      {
        "Percentile": 90,
        "Value": 0.2799416062820513
      },
      {
        "Percentile": 99,
        "Value": 0.28053863092820513
      },
      {
        "Percentile": 99.9,
        "Value": 0.2805983333928205
      }
    ]
  },
  "Exactly": 0,
  "RetCodes": {
    "1": 40
  },
  "Destination": "https://fortio-stage.istio.io",
  "Streams": 4,
  "Ping": true
}
>>>>>>> e50943e8
```

* Curl like (single request) mode

```
$ fortio load -curl -H Foo:Bar http://localhost:8080/debug
14:26:26 I http.go:133> Setting regular extra header Foo: Bar
HTTP/1.1 200 OK
Content-Type: text/plain; charset=UTF-8
Date: Mon, 08 Jan 2018 22:26:26 GMT
Content-Length: 230

Φορτίο version 0.9.0 echo debug server up for 39s on ldemailly-macbookpro - request from [::1]:65055

GET /debug HTTP/1.1

headers:

Host: localhost:8080
User-Agent: istio/fortio-0.9.0
Foo: Bar

body:

```

* Report only UI

If you have json files saved from running the full UI, you can serve just the reports:

```
$ fortio report
Browse only UI starting - visit:
http://localhost:8080/
Https redirector running on :8081
```

## Server URLs and features

Fortio `server` - has the following feature - http listening on 8080 (all paths and ports are configurable through flags above):
- A simple echo server which will echo back posted data (for any path not mentioned below).
For instance `curl -d abcdef http://localhost:8080/` returns `abcdef` back. It supports the following optional query argument parameters:

| Parameter | Usage, example |
| ----------|----------------|
| delay     | duration to delay the response by. Can be a single value or a coma separated list of probabilities, e.g `delay=150us:10,2ms:5,0.5s:1` for 10% of chance of a 150 us delay, 5% of a 2ms delay and 1% of a 1/2 second delay |
| status    | http status to return instead of 200. Can be a single value or a coma separated list of probabilities, e.g `status=404:10,503:5,429:1` for 10% of chance of a 404 status, 5% of a 503 status and 1% of a 429 status |
| size      | size of the payload to reply instead of echoing input. Also works as probabilities list. `size=1024:10,512:5` 10% of response will be 1k and 5% will be 512 bytes payload and the rest defaults to echoing back. |
| close     | close the socket after answering e.g `close=true` |
| header    | header(s) to add to the reply e.g. `&header=Foo:Bar&header=X:Y` |
- `/debug` will echo back the request in plain text for human debugging.
- `/fortio/` A UI to
  - Run/Trigger tests and graph the results.
  - A UI to browse saved results and single graph or multi graph them (comparative graph of min,avg, median, p75, p99, p99.9 and max).
  - Proxy/fetch other URLs
  - `/fortio/data/index.tsv` an tab separated value file conforming to Google cloud storage [URL list data transfer format](https://cloud.google.com/storage/transfer/create-url-list) so you can export/backup local results to the cloud.
  - Download/sync peer to peer JSON results files from other Fortio servers (using their `index.tsv` URLs)
  - Download/sync from an Amazon S3 or Google Cloud compatible bucket listings [XML URLs](https://docs.aws.amazon.com/AmazonS3/latest/API/RESTBucketGET.html)

The `report` mode is a readonly subset of the above directly on `/`.

## Implementation details

Fortio is written in the [Go](https://golang.org) language and includes a scalable semi log histogram in [stats.go](stats/stats.go) and a periodic runner engine in [periodic.go](periodic/periodic.go) with specializations for [http](http/httprunner.go) and [grpc](fortiogrpc/grpcrunner.go).
The [http/](http/) package includes a very high performance specialized http 1.1 client.
You may find fortio's [logger](log/logger.go) useful as well.

You can run the histogram code standalone as a command line in [histogram/](histogram/), a basic echo http server in [echosrv/](echosrv/), or both the http echo and GRPC ping server through `fortio server`, the fortio command line interface lives in this top level directory [fortio_main.go](fortio_main.go)

There is also [fcurl/](fcurl/) which is the `fortio curl` part of the code (if you need a light http client without grpc or server side).
A matching tiny (2Mb compressed) docker image is [istio/fortio.fcurl](https://hub.docker.com/r/istio/fortio.fcurl/tags/)

## Another example output

With 5k qps: (includes envoy and mixer in the calls)
```
$ time fortio load -qps 5000 -t 60s -c 8 -r 0.0001 -H "Host: perf-cluster" http://benchmark-2:9090/echo
2017/07/09 02:31:05 Will be setting special Host header to perf-cluster
Fortio running at 5000 queries per second for 1m0s: http://benchmark-2:9090/echo
Starting at 5000 qps with 8 thread(s) [gomax 4] for 1m0s : 37500 calls each (total 300000)
2017/07/09 02:32:05 T004 ended after 1m0.000907812s : 37500 calls. qps=624.9905437680746
2017/07/09 02:32:05 T000 ended after 1m0.000922222s : 37500 calls. qps=624.9903936684861
2017/07/09 02:32:05 T005 ended after 1m0.00094454s : 37500 calls. qps=624.9901611965524
2017/07/09 02:32:05 T006 ended after 1m0.000944816s : 37500 calls. qps=624.9901583216429
2017/07/09 02:32:05 T001 ended after 1m0.00102094s : 37500 calls. qps=624.9893653892883
2017/07/09 02:32:05 T007 ended after 1m0.001096292s : 37500 calls. qps=624.9885805003184
2017/07/09 02:32:05 T003 ended after 1m0.001045342s : 37500 calls. qps=624.9891112105419
2017/07/09 02:32:05 T002 ended after 1m0.001044416s : 37500 calls. qps=624.9891208560392
Ended after 1m0.00112695s : 300000 calls. qps=4999.9
Aggregated Sleep Time : count 299992 avg 8.8889218e-05 +/- 0.002326 min -0.03490402 max 0.001006041 sum 26.6660543
# range, mid point, percentile, count
< 0 , 0 , 8.58, 25726
>= 0 < 0.001 , 0.0005 , 100.00, 274265
>= 0.001 < 0.002 , 0.0015 , 100.00, 1
# target 50% 0.000453102
WARNING 8.58% of sleep were falling behind
Aggregated Function Time : count 300000 avg 0.00094608764 +/- 0.0007901 min 0.000510522 max 0.029267604 sum 283.826292
# range, mid point, percentile, count
>= 0.0005 < 0.0006 , 0.00055 , 0.15, 456
>= 0.0006 < 0.0007 , 0.00065 , 3.25, 9295
>= 0.0007 < 0.0008 , 0.00075 , 24.23, 62926
>= 0.0008 < 0.0009 , 0.00085 , 62.73, 115519
>= 0.0009 < 0.001 , 0.00095 , 85.68, 68854
>= 0.001 < 0.0011 , 0.00105 , 93.11, 22293
>= 0.0011 < 0.0012 , 0.00115 , 95.38, 6792
>= 0.0012 < 0.0014 , 0.0013 , 97.18, 5404
>= 0.0014 < 0.0016 , 0.0015 , 97.94, 2275
>= 0.0016 < 0.0018 , 0.0017 , 98.34, 1198
>= 0.0018 < 0.002 , 0.0019 , 98.60, 775
>= 0.002 < 0.0025 , 0.00225 , 98.98, 1161
>= 0.0025 < 0.003 , 0.00275 , 99.21, 671
>= 0.003 < 0.0035 , 0.00325 , 99.36, 449
>= 0.0035 < 0.004 , 0.00375 , 99.47, 351
>= 0.004 < 0.0045 , 0.00425 , 99.57, 290
>= 0.0045 < 0.005 , 0.00475 , 99.66, 280
>= 0.005 < 0.006 , 0.0055 , 99.79, 380
>= 0.006 < 0.007 , 0.0065 , 99.82, 92
>= 0.007 < 0.008 , 0.0075 , 99.83, 15
>= 0.008 < 0.009 , 0.0085 , 99.83, 5
>= 0.009 < 0.01 , 0.0095 , 99.83, 1
>= 0.01 < 0.012 , 0.011 , 99.83, 8
>= 0.012 < 0.014 , 0.013 , 99.84, 35
>= 0.014 < 0.016 , 0.015 , 99.92, 231
>= 0.016 < 0.018 , 0.017 , 99.94, 65
>= 0.018 < 0.02 , 0.019 , 99.95, 26
>= 0.02 < 0.025 , 0.0225 , 100.00, 139
>= 0.025 < 0.03 , 0.0275 , 100.00, 14
# target 50% 0.000866935
# target 75% 0.000953452
# target 99% 0.00253875
# target 99.9% 0.0155152
Code 200 : 300000
Response Body Sizes : count 300000 avg 0 +/- 0 min 0 max 0 sum 0
```

Or you can get the data in [JSON format](https://github.com/istio/fortio/wiki/Sample-JSON-output) (using `-json result.json`)

### Web/Graphical UI

Or graphically (through the [http://localhost:8080/fortio/](http://localhost:8080/fortio/) web UI):

Simple form/UI:

Sample requests with responses delayed by 250us and 0.5% of 503 and 1.5% of 429 simulated http errors.

![Web UI form screenshot](https://user-images.githubusercontent.com/3664595/34192808-1983be12-e505-11e7-9c16-2ee9f101f2ce.png)

Run result:

![Graphical result](https://user-images.githubusercontent.com/3664595/34192806-16f1740a-e505-11e7-9534-3e703222c1d3.png)

```
Code 200 : 2939 (98.0 %)
Code 429 : 47 (1.6 %)
Code 503 : 14 (0.5 %)
```
## Contributing
Contributions whether through issues, documentation, bug fixes, or new features
are most welcome !

Please also see [Contributing to Istio](https://github.com/istio/community/blob/master/CONTRIBUTING.md#contributing-to-istio)
and [Getting started contributing to Fortio](https://github.com/istio/fortio/wiki/FAQ#how-do-i-get-started-contributing-to-fortio) in the FAQ.

If you are not using the binary releases, please do `make pull` to pull/update to the latest of the current branch.

And make sure to go format and run those commands successfully before sending your PRs:
```
make test
make lint
make release-test
```

When modifying Javascript, check with [standard](https://github.com/standard/standard):
```
standard --fix ui/static/js/fortio_chart.js
```

## See also

Our wiki and the [Fortio FAQ](https://github.com/istio/fortio/wiki/FAQ) (including for instance differences between `fortio` and `wrk` or `httpbin`)<|MERGE_RESOLUTION|>--- conflicted
+++ resolved
@@ -97,6 +97,8 @@
 	(i.e. valid server certificate signed by a trusted CA) is desired.
 	-cacert will override "https://" if both are provided.
 	(default "") means no user-provided ca certificate.
+  -grpc-secure
+	Use secure transport (tls) for GRPC
   -halfclose
 	When not keepalive, whether to half close the connection (only for fast
 	http)
@@ -297,15 +299,6 @@
 All done 40 calls (plus 4 warmup) 60.588 ms avg, 7.9 qps
 ```
 
-<<<<<<< HEAD
-* Load test using gRPC and TLS security. First, start Fortio server with the `-cert` and `-key` flags:
-```
-$ fortio server -cert /etc/ssl/certs/server.crt -key /etc/ssl/certs/server.key
-```
-Next, run the `load` command with the `-cacert` flag:
-```
-$ fortio load -cacert /etc/ssl/certs/ca.crt -grpc localhost:8079
-=======
 * Grpc load test with delay, multiple streams
 
 Uses `-s` to use multiple (h2/grpc) streams per connection (`-c`), request to hit the fortio ping grpc endpoint with a delay in replies of 0.25s and an extra payload for 10 bytes and auto save the json result:
@@ -396,8 +389,15 @@
   "Streams": 4,
   "Ping": true
 }
->>>>>>> e50943e8
-```
+```
+
+* Load test using gRPC and TLS security. First, start Fortio server with the `-cert` and `-key` flags:
+```
+$ fortio server -cert /etc/ssl/certs/server.crt -key /etc/ssl/certs/server.key
+```
+Next, run the `load` command with the `-cacert` flag:
+```
+$ fortio load -cacert /etc/ssl/certs/ca.crt -grpc localhost:8079
 
 * Curl like (single request) mode
 
