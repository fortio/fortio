// Copyright 2017 Istio Authors
//
// Licensed under the Apache License, Version 2.0 (the "License");
// you may not use this file except in compliance with the License.
// You may obtain a copy of the License at
//
//     http://www.apache.org/licenses/LICENSE-2.0
//
// Unless required by applicable law or agreed to in writing, software
// distributed under the License is distributed on an "AS IS" BASIS,
// WITHOUT WARRANTIES OR CONDITIONS OF ANY KIND, either express or implied.
// See the License for the specific language governing permissions and
// limitations under the License.

package fhttp // import "istio.io/fortio/fhttp"

import (
	"bufio"
	"bytes"
	"crypto/tls"
	"fmt"
	"io"
	"io/ioutil"
	"math/rand"
	"net"
	"net/http"
	"net/http/httputil"
	"net/url"
	"os"
	"sort"
	"strconv"
	"strings"
	"sync/atomic"
	"time"
	"unicode/utf8"
	// get /debug/pprof endpoints on default server - make sure report only doesn't have it
	_ "net/http/pprof"

	"istio.io/fortio/fnet"
	"istio.io/fortio/log"
	"istio.io/fortio/stats"
	"istio.io/fortio/version"
)

// Fetcher is the Url content fetcher that the different client implements.
type Fetcher interface {
	// Fetch returns http code, data, offset of body (for client which returns
	// headers)
	Fetch() (int, []byte, int)
	// Close() cleans up connections and state - must be paired with NewClient calls.
	// returns how many sockets have been used (Fastclient only)
	Close() int
}

var (
	// BufferSizeKb size of the buffer (max data) for optimized client in kilobytes defaults to 32k.
	BufferSizeKb = 128
	// CheckConnectionClosedHeader indicates whether to check for server side connection closed headers.
	CheckConnectionClosedHeader = false
	// 'constants', case doesn't matter for those 3
	contentLengthHeader   = []byte("\r\ncontent-length:")
	connectionCloseHeader = []byte("\r\nconnection: close")
	chunkedHeader         = []byte("\r\nTransfer-Encoding: chunked")
	// Start time of the server (used in debug handler for uptime).
	startTime time.Time
)

// NewHTTPOptions creates and initialize a HTTPOptions object.
// It replaces plain % to %25 in the url. If you already have properly
// escaped URLs use o.URL = to set it.
func NewHTTPOptions(url string) *HTTPOptions {
	h := HTTPOptions{}
	return h.Init(url)
}

// Init initializes the headers in an HTTPOptions (User-Agent).
// It replaces plain % to %25 in the url. If you already have properly
// escaped URLs use o.URL = to set it.
func (h *HTTPOptions) Init(url string) *HTTPOptions {
	if h.initDone {
		return h
	}
	h.initDone = true
	// unescape then rescape % to %25 (so if it was already %25 it stays)
	h.URL = strings.Replace(strings.Replace(url, "%25", "%", -1), "%", "%25", -1)
	h.NumConnections = 1
	if h.HTTPReqTimeOut <= 0 {
		h.HTTPReqTimeOut = HTTPReqTimeOutDefaultValue
	}
	if h.extraHeaders == nil { // not already initialized from flags.
		h.InitHeaders()
	}
	h.URLSchemeCheck()
	return h
}

// URLSchemeCheck makes sure the client will work with the scheme requested.
// it also adds missing http:// to emulate curl's behavior.
func (h *HTTPOptions) URLSchemeCheck() {
	log.LogVf("URLSchemeCheck %+v", h)
	if len(h.URL) == 0 {
		log.Errf("unexpected init with empty url")
		return
	}
	hs := "https://" // longer of the 2 prefixes
	lcURL := h.URL
	if len(lcURL) > len(hs) {
		lcURL = strings.ToLower(h.URL[:len(hs)]) // no need to tolower more than we check
	}
	if strings.HasPrefix(lcURL, hs) {
		h.https = true
		if !h.DisableFastClient {
			log.Warnf("https requested, switching to standard go client")
			h.DisableFastClient = true
		}
		return // url is good
	}
	if !strings.HasPrefix(lcURL, "http://") {
		log.Warnf("assuming http:// on missing scheme for '%s'", h.URL)
		h.URL = "http://" + h.URL
	}
}

var userAgent = "istio/fortio-" + version.Short()

const (
	retcodeOffset = len("HTTP/1.X ")
	// HTTPReqTimeOutDefaultValue is the default timeout value. 15s.
	HTTPReqTimeOutDefaultValue = 15 * time.Second
)

// HTTPOptions holds the common options of both http clients and the headers.
type HTTPOptions struct {
	URL               string
	NumConnections    int  // num connections (for std client)
	Compression       bool // defaults to no compression, only used by std client
	DisableFastClient bool // defaults to fast client
	HTTP10            bool // defaults to http1.1
	DisableKeepAlive  bool // so default is keep alive
	AllowHalfClose    bool // if not keepalive, whether to half close after request
	Insecure          bool // do not verify certs for https
	initDone          bool
	https             bool // whether URLSchemeCheck determined this was an https:// call or not
	// ExtraHeaders to be added to each request.
	extraHeaders http.Header
	// Host is treated specially, remember that one separately.
	hostOverride   string
	HTTPReqTimeOut time.Duration // timeout value for http request
}

// ResetHeaders resets all the headers, including the User-Agent one.
func (h *HTTPOptions) ResetHeaders() {
	h.extraHeaders = make(http.Header)
	h.hostOverride = ""
}

// InitHeaders initialize and/or resets the default headers.
func (h *HTTPOptions) InitHeaders() {
	h.ResetHeaders()
	h.extraHeaders.Add("User-Agent", userAgent)
}

// GetHeaders returns the current set of headers.
func (h *HTTPOptions) GetHeaders() http.Header {
	if h.hostOverride == "" {
		return h.extraHeaders
	}
	cp := h.extraHeaders
	cp.Add("Host", h.hostOverride)
	return cp
}

// AddAndValidateExtraHeader collects extra headers (see main.go for example).
func (h *HTTPOptions) AddAndValidateExtraHeader(hdr string) error {
	// This function can be called from the flag settings, before we have a URL
	// so we can't just call h.Init(h.URL)
	if h.extraHeaders == nil {
		h.InitHeaders()
	}
	s := strings.SplitN(hdr, ":", 2)
	if len(s) != 2 {
		return fmt.Errorf("invalid extra header '%s', expecting Key: Value", hdr)
	}
	key := strings.TrimSpace(s[0])
	value := strings.TrimSpace(s[1])
	if strings.EqualFold(key, "host") {
		log.LogVf("Will be setting special Host header to %s", value)
		h.hostOverride = value
	} else {
		log.LogVf("Setting regular extra header %s: %s", key, value)
		h.extraHeaders.Add(key, value)
		log.Debugf("headers now %+v", h.extraHeaders)
	}
	return nil
}

// newHttpRequest makes a new http GET request for url with User-Agent.
func newHTTPRequest(o *HTTPOptions) *http.Request {
	req, err := http.NewRequest("GET", o.URL, nil)
	if err != nil {
		log.Errf("Unable to make request for %s : %v", o.URL, err)
		return nil
	}
	req.Header = o.extraHeaders
	if o.hostOverride != "" {
		req.Host = o.hostOverride
	}
	if !log.LogDebug() {
		return req
	}
	bytes, err := httputil.DumpRequestOut(req, false)
	if err != nil {
		log.Errf("Unable to dump request %v", err)
	} else {
		log.Debugf("For URL %s, sending:\n%s", o.URL, bytes)
	}
	return req
}

// Client object for making repeated requests of the same URL using the same
// http client (net/http)
type Client struct {
	url       string
	req       *http.Request
	client    *http.Client
	transport *http.Transport
}

// Close cleans up any resources used by NewStdClient
func (c *Client) Close() int {
	log.Debugf("Close() on %+v", c)
	if c.req != nil {
		if c.req.Body != nil {
			if err := c.req.Body.Close(); err != nil {
				log.Warnf("Error closing std client body: %v", err)
			}
		}
		c.req = nil
	}
	if c.transport != nil {
		c.transport.CloseIdleConnections()
	}
	return 0 // TODO: find a way to track std client socket usage.
}

// ChangeURL only for standard client, allows fetching a different URL
func (c *Client) ChangeURL(urlStr string) (err error) {
	c.url = urlStr
	c.req.URL, err = url.Parse(urlStr)
	return err
}

// Fetch fetches the byte and code for pre created client
func (c *Client) Fetch() (int, []byte, int) {
	// req can't be null (client itself would be null in that case)
	resp, err := c.client.Do(c.req)
	if err != nil {
		log.Errf("Unable to send request for %s : %v", c.url, err)
		return http.StatusBadRequest, []byte(err.Error()), 0
	}
	var data []byte
	if log.LogDebug() {
		if data, err = httputil.DumpResponse(resp, false); err != nil {
			log.Errf("Unable to dump response %v", err)
		} else {
			log.Debugf("For URL %s, received:\n%s", c.url, data)
		}
	}
	data, err = ioutil.ReadAll(resp.Body)
	resp.Body.Close() //nolint(errcheck)
	if err != nil {
		log.Errf("Unable to read response for %s : %v", c.url, err)
		code := resp.StatusCode
		if code == http.StatusOK {
			code = http.StatusNoContent
			log.Warnf("Ok code despite read error, switching code to %d", code)
		}
		return code, data, 0
	}
	code := resp.StatusCode
	log.Debugf("Got %d : %s for %s - response is %d bytes", code, resp.Status, c.url, len(data))
	return code, data, 0
}

// NewClient creates either a standard or fast client (depending on
// the DisableFastClient flag)
func NewClient(o *HTTPOptions) Fetcher {
	o.URLSchemeCheck()
	if o.DisableFastClient {
		return NewStdClient(o)
	}
	return NewFastClient(o)
}

// NewStdClient creates a client object that wraps the net/http standard client.
func NewStdClient(o *HTTPOptions) *Client {
	req := newHTTPRequest(o)
	if req == nil {
		return nil
	}
	if o.NumConnections < 1 {
		o.NumConnections = 1
	}
	// 0 timeout for stdclient doesn't mean 0 timeout... so just warn and leave it
	if o.HTTPReqTimeOut <= 0 {
		log.Warnf("Std call with client timeout %v", o.HTTPReqTimeOut)
	}
	tr := http.Transport{
		MaxIdleConns:        o.NumConnections,
		MaxIdleConnsPerHost: o.NumConnections,
		DisableCompression:  !o.Compression,
		DisableKeepAlives:   o.DisableKeepAlive,
		Dial: (&net.Dialer{
			Timeout: o.HTTPReqTimeOut,
		}).Dial,
		TLSHandshakeTimeout: o.HTTPReqTimeOut,
	}
	if o.Insecure && o.https {
		log.LogVf("using insecure https")
		tr.TLSClientConfig = &tls.Config{InsecureSkipVerify: true} // nolint: gas
	}
	client := Client{
		o.URL,
		req,
		&http.Client{
			Timeout:   o.HTTPReqTimeOut,
			Transport: &tr,
			// Lets us see the raw response instead of auto following redirects.
			CheckRedirect: func(req *http.Request, via []*http.Request) error {
				return http.ErrUseLastResponse
			},
		},
		&tr,
	}
	return &client
}

// FastClient is a fast, lockfree single purpose http 1.0/1.1 client.
type FastClient struct {
	buffer       []byte
	req          []byte
	dest         net.TCPAddr
	socket       *net.TCPConn
	socketCount  int
	size         int
	code         int
	errorCount   int
	headerLen    int
	url          string
	host         string
	hostname     string
	port         string
	http10       bool // http 1.0, simplest: no Host, forced no keepAlive, no parsing
	keepAlive    bool
	parseHeaders bool // don't bother in http/1.0
	halfClose    bool // allow/do half close when keepAlive is false
	reqTimeout   time.Duration
}

// Close cleans up any resources used by FastClient
func (c *FastClient) Close() int {
	log.Debugf("Closing %p %s socket count %d", c, c.url, c.socketCount)
	if c.socket != nil {
		if err := c.socket.Close(); err != nil {
			log.Warnf("Error closing fast client's socket: %v", err)
		}
		c.socket = nil
	}
	return c.socketCount
}

// NewFastClient makes a basic, efficient http 1.0/1.1 client.
// This function itself doesn't need to be super efficient as it is created at
// the beginning and then reused many times.
func NewFastClient(o *HTTPOptions) Fetcher {
	proto := "1.1"
	if o.HTTP10 {
		proto = "1.0"
	}
	// Parse the url, extract components.
	url, err := url.Parse(o.URL)
	if err != nil {
		log.Errf("Bad url '%s' : %v", o.URL, err)
		return nil
	}
	if url.Scheme != "http" {
		log.Errf("Only http is supported with the optimized client, use -stdclient for url %s", o.URL)
		return nil
	}
	// note: Host includes the port
	bc := FastClient{url: o.URL, host: url.Host, hostname: url.Hostname(), port: url.Port(),
		http10: o.HTTP10, halfClose: o.AllowHalfClose}
	bc.buffer = make([]byte, BufferSizeKb*1024)
	if bc.port == "" {
		bc.port = url.Scheme // ie http which turns into 80 later
		log.LogVf("No port specified, using %s", bc.port)
	}
	addr := fnet.Resolve(bc.hostname, bc.port)
	if addr == nil {
		// Error already logged
		return nil
	}
	bc.dest = *addr
	// Create the bytes for the request:
	host := bc.host
	if o.hostOverride != "" {
		host = o.hostOverride
	}
	var buf bytes.Buffer
	buf.WriteString("GET " + url.RequestURI() + " HTTP/" + proto + "\r\n")
	if !bc.http10 {
		buf.WriteString("Host: " + host + "\r\n")
		bc.parseHeaders = true
		if !o.DisableKeepAlive {
			bc.keepAlive = true
		} else {
			buf.WriteString("Connection: close\r\n")
		}
	}
	if o.HTTPReqTimeOut <= 0 {
		log.Warnf("Invalid timeout %v, setting to %v", o.HTTPReqTimeOut, HTTPReqTimeOutDefaultValue)
		o.HTTPReqTimeOut = HTTPReqTimeOutDefaultValue
	}
	bc.reqTimeout = o.HTTPReqTimeOut
	w := bufio.NewWriter(&buf)
	// This writes multiple valued headers properly (unlike calling Get() to do it ourselves)
	o.extraHeaders.Write(w) // nolint: errcheck,gas
	w.Flush()               // nolint: errcheck,gas
	buf.WriteString("\r\n")
	bc.req = buf.Bytes()
	log.Debugf("Created client:\n%+v\n%s", bc.dest, bc.req)
	return &bc
}

// Used for the fast case insensitive search
const toUpperMask = ^byte('a' - 'A')

// Slow but correct version
func toUpper(b byte) byte {
	if b >= 'a' && b <= 'z' {
		b -= ('a' - 'A')
	}
	return b
}

// ASCIIToUpper returns a byte array equal to the input string but in lowercase.
// Only wotks for ASCII, not meant for unicode.
func ASCIIToUpper(str string) []byte {
	numChars := utf8.RuneCountInString(str)
	if numChars != len(str) && log.LogVerbose() {
		log.Errf("ASCIIFold(\"%s\") contains %d characters, some non ascii (byte length %d): will mangle", str, numChars, len(str))
	}
	res := make([]byte, numChars)
	// less surprising if we only mangle the extended characters
	i := 0
	for _, c := range str { // Attention: _ here != i for unicode characters
		res[i] = toUpper(byte(c))
		i++
	}
	return res
}

// FoldFind searches the bytes assuming ascii, ignoring the lowercase bit
// for testing. Not intended to work with unicode, meant for http headers
// and to be fast (see benchmark in test file).
func FoldFind(haystack []byte, needle []byte) (bool, int) {
	idx := 0
	found := false
	hackstackLen := len(haystack)
	needleLen := len(needle)
	if needleLen == 0 {
		return true, 0
	}
	if needleLen > hackstackLen { // those 2 ifs also handles haystackLen == 0
		return false, -1
	}
	needleOffset := 0
	for {
		h := haystack[idx]
		n := needle[needleOffset]
		// This line is quite performance sensitive. calling toUpper() for instance
		// is a 30% hit, even if called only on the haystack. The XOR lets us be
		// true for equality and the & with mask also true if the only difference
		// between the 2 is the case bit.
		xor := h ^ n // == 0 if strictly equal
		if (xor&toUpperMask) != 0 || (((h < 32) || (n < 32)) && (xor != 0)) {
			idx -= (needleOffset - 1) // does ++ most of the time
			needleOffset = 0
			if idx >= hackstackLen {
				break
			}
			continue
		}
		if needleOffset == needleLen-1 {
			found = true
			break
		}
		needleOffset++
		idx++
		if idx >= hackstackLen {
			break
		}
	}
	if !found {
		return false, -1
	}
	return true, idx - needleOffset
}

// ParseDecimal extracts the first positive integer number from the input.
// spaces are ignored.
// any character that isn't a digit cause the parsing to stop
func ParseDecimal(inp []byte) int {
	res := -1
	for _, b := range inp {
		if b == ' ' && res == -1 {
			continue
		}
		if b < '0' || b > '9' {
			break
		}
		digit := int(b - '0')
		if res == -1 {
			res = digit
		} else {
			res = 10*res + digit
		}
	}
	return res
}

// ParseChunkSize extracts the chunk size and consumes the line.
// Returns the offset of the data and the size of the chunk,
// 0, -1 when not found.
func ParseChunkSize(inp []byte) (int, int) {
	if log.LogDebug() {
		log.Debugf("ParseChunkSize(%s)", DebugSummary(inp, 128))
	}
	res := -1
	off := 0
	end := len(inp)
	inDigits := true
	for {
		if off >= end {
			return off, -1
		}
		if inDigits {
			b := toUpper(inp[off])
			var digit int
			if b >= 'A' && b <= 'F' {
				digit = 10 + int(b-'A')
			} else if b >= '0' && b <= '9' {
				digit = int(b - '0')
			} else {
				inDigits = false
				if res == -1 {
					log.Errf("Didn't find hex number %q", inp)
					return off, res
				}
				continue
			}
			if res == -1 {
				res = digit
			} else {
				res = 16*res + digit
			}
		} else {
			// After digits, skipping ahead to find \r\n
			if inp[off] == '\r' {
				off++
				if off >= end {
					return off, -1
				}
				if inp[off] == '\n' {
					// good case
					return off + 1, res
				}
			}
		}
		off++
	}
}

// return the result from the state.
func (c *FastClient) returnRes() (int, []byte, int) {
	return c.code, c.buffer[:c.size], c.headerLen
}

// connect to destination.
func (c *FastClient) connect() *net.TCPConn {
	c.socketCount++
	socket, err := net.DialTCP("tcp", nil, &c.dest)
	if err != nil {
		log.Errf("Unable to connect to %v : %v", c.dest, err)
		return nil
	}
	// For now those errors are not critical/breaking
	if err = socket.SetNoDelay(true); err != nil {
		log.Warnf("Unable to connect to set tcp no delay %v %v : %v", socket, c.dest, err)
	}
	if err = socket.SetWriteBuffer(len(c.req)); err != nil {
		log.Warnf("Unable to connect to set write buffer %d %v %v : %v", len(c.req), socket, c.dest, err)
	}
	if err = socket.SetReadBuffer(len(c.buffer)); err != nil {
		log.Warnf("Unable to connect to read buffer %d %v %v : %v", len(c.buffer), socket, c.dest, err)
	}
	return socket
}

// Extra error codes outside of the HTTP Status code ranges. ie negative.
const (
	// SocketError is return when a transport error occurred: unexpected EOF, connection error, etc...
	SocketError = -1
	// RetryOnce is used internally as an error code to allow 1 retry for bad socket reuse.
	RetryOnce = -2
)

// Fetch fetches the url content. Returns http code, data, offset of body.
func (c *FastClient) Fetch() (int, []byte, int) {
	c.code = SocketError
	c.size = 0
	c.headerLen = 0
	// Connect or reuse existing socket:
	conn := c.socket
	reuse := (conn != nil)
	if !reuse {
		conn = c.connect()
		if conn == nil {
			return c.returnRes()
		}
	} else {
		log.Debugf("Reusing socket %v", *conn)
	}
	c.socket = nil // because of error returns and single retry
	conErr := conn.SetReadDeadline(time.Now().Add(c.reqTimeout))
	// Send the request:
	n, err := conn.Write(c.req)
	if err != nil || conErr != nil {
		if reuse {
			// it's ok for the (idle) socket to die once, auto reconnect:
			log.Infof("Closing dead socket %v (%v)", *conn, err)
			conn.Close() // nolint: errcheck,gas
			c.errorCount++
			return c.Fetch() // recurse once
		}
		log.Errf("Unable to write to %v %v : %v", conn, c.dest, err)
		return c.returnRes()
	}
	if n != len(c.req) {
		log.Errf("Short write to %v %v : %d instead of %d", conn, c.dest, n, len(c.req))
		return c.returnRes()
	}
	if !c.keepAlive && c.halfClose {
		if err = conn.CloseWrite(); err != nil {
			log.Errf("Unable to close write to %v %v : %v", conn, c.dest, err)
			return c.returnRes()
		} // else:
		log.Debugf("Half closed ok after sending request %v %v", conn, c.dest)
	}
	// Read the response:
	c.readResponse(conn, reuse)
<<<<<<< HEAD
	if c.code == -2 {
=======
	if c.code == RetryOnce {
>>>>>>> d33aeb7f
		// Special "eof on reused socket" code
		return c.Fetch() // recurse once
	}
	// Return the result:
	return c.returnRes()
}

// EscapeBytes returns printable string. Same as %q format without the
// surrounding/extra "".
func EscapeBytes(buf []byte) string {
	e := fmt.Sprintf("%q", buf)
	return e[1 : len(e)-1]
}

// DebugSummary returns a string with the size and escaped first max/2 and
// last max/2 bytes of a buffer (or the whole escaped buffer if small enough).
func DebugSummary(buf []byte, max int) string {
	l := len(buf)
	if l <= max+3 { //no point in shortening to add ... if we could return those 3
		return EscapeBytes(buf)
	}
	max /= 2
	return fmt.Sprintf("%d: %s...%s", l, EscapeBytes(buf[:max]), EscapeBytes(buf[l-max:]))
}

// Response reading:
// TODO: refactor - unwiedly/ugly atm
func (c *FastClient) readResponse(conn *net.TCPConn, reusedSocket bool) {
	max := len(c.buffer)
	parsedHeaders := false
	// TODO: safer to start with -1 / SocketError and fix ok for http 1.0
	c.code = http.StatusOK // In http 1.0 mode we don't bother parsing anything
	endofHeadersStart := retcodeOffset + 3
	keepAlive := c.keepAlive
	chunkedMode := false
	checkConnectionClosedHeader := CheckConnectionClosedHeader
	skipRead := false
	for {
		// Ugly way to cover the case where we get more than 1 chunk at the end
		// TODO: need automated tests
		if !skipRead {
			n, err := conn.Read(c.buffer[c.size:])
			if err != nil {
				if reusedSocket && c.size == 0 {
					// Ok for reused socket to be dead once (close by server)
					log.Infof("Closing dead socket %v (err %v at first read)", *conn, err)
					c.errorCount++
					err = conn.Close() // close the previous one
					if err != nil {
						log.Warnf("Error closing dead socket %v: %v", *conn, err)
					}
<<<<<<< HEAD
					c.code = -2 // special "retry once" code
=======
					c.code = RetryOnce // special "retry once" code
>>>>>>> d33aeb7f
					return
				}
				if err == io.EOF && c.size != 0 {
					// handled below as possibly normal end of stream after we read something
					break
				}
				log.Errf("Read error %v %v %d : %v", conn, c.dest, c.size, err)
				c.code = SocketError
				break
			}
			c.size += n
			if log.LogDebug() {
				log.Debugf("Read ok %d total %d so far (-%d headers = %d data) %s",
					n, c.size, c.headerLen, c.size-c.headerLen, DebugSummary(c.buffer[c.size-n:c.size], 256))
			}
		}
		skipRead = false
		// Have not yet parsed the headers, need to parse the headers, and have enough data to
		// at least parse the http retcode:
		if !parsedHeaders && c.parseHeaders && c.size >= retcodeOffset+3 {
			// even if the bytes are garbage we'll get a non 200 code (bytes are unsigned)
			c.code = ParseDecimal(c.buffer[retcodeOffset : retcodeOffset+3]) //TODO do that only once...
			// TODO handle 100 Continue
			if c.code != http.StatusOK {
				log.Warnf("Parsed non ok code %d (%v)", c.code, string(c.buffer[:retcodeOffset+3]))
				break
			}
			if log.LogDebug() {
				log.Debugf("Code %d, looking for end of headers at %d / %d, last CRLF %d",
					c.code, endofHeadersStart, c.size, c.headerLen)
			}
			// TODO: keep track of list of newlines to efficiently search headers only there
			idx := endofHeadersStart
			for idx < c.size-1 {
				if c.buffer[idx] == '\r' && c.buffer[idx+1] == '\n' {
					if c.headerLen == idx-2 { // found end of headers
						parsedHeaders = true
						break
					}
					c.headerLen = idx
					idx++
				}
				idx++
			}
			endofHeadersStart = c.size // start there next read
			if parsedHeaders {
				// We have headers !
				c.headerLen += 4 // we use this and not endofHeadersStart so http/1.0 does return 0 and not the optimization for search start
				if log.LogDebug() {
					log.Debugf("headers are %d: %s", c.headerLen, c.buffer[:idx])
				}
				// Find the content length or chunked mode
				if keepAlive {
					var contentLength int
					found, offset := FoldFind(c.buffer[:c.headerLen], contentLengthHeader)
					if found {
						// Content-Length mode:
						contentLength = ParseDecimal(c.buffer[offset+len(contentLengthHeader) : c.headerLen])
						if contentLength < 0 {
							log.Warnf("Warning: content-length unparsable %s", string(c.buffer[offset+2:offset+len(contentLengthHeader)+4]))
							keepAlive = false
							break
						}
						max = c.headerLen + contentLength
						if log.LogDebug() { // somehow without the if we spend 400ms/10s in LogV (!)
							log.Debugf("found content length %d", contentLength)
						}
					} else {
						// Chunked mode (or err/missing):
						if found, _ := FoldFind(c.buffer[:c.headerLen], chunkedHeader); found {
							chunkedMode = true
							var dataStart int
							dataStart, contentLength = ParseChunkSize(c.buffer[c.headerLen:c.size])
							if contentLength == -1 {
								// chunk length not available yet
								log.LogVf("chunk mode but no first chunk length yet, reading more")
								max = c.headerLen
								continue
							}
							max = c.headerLen + dataStart + contentLength + 2 // extra CR LF
							log.Debugf("chunk-length is %d (%s) setting max to %d",
								contentLength, c.buffer[c.headerLen:c.headerLen+dataStart-2],
								max)
						} else {
							if log.LogVerbose() {
								log.LogVf("Warning: content-length missing in %s", string(c.buffer[:c.headerLen]))
							} else {
								log.Warnf("Warning: content-length missing (%d bytes headers)", c.headerLen)
							}
							keepAlive = false // can't keep keepAlive
							break
						}
					} // end of content-length section
					if max > len(c.buffer) {
						log.Warnf("Buffer is too small for headers %d + data %d - change -httpbufferkb flag to at least %d",
							c.headerLen, contentLength, (c.headerLen+contentLength)/1024+1)
						// TODO: just consume the extra instead
						max = len(c.buffer)
					}
					if checkConnectionClosedHeader {
						if found, _ := FoldFind(c.buffer[:c.headerLen], connectionCloseHeader); found {
							log.Infof("Server wants to close connection, no keep-alive!")
							keepAlive = false
							max = len(c.buffer) // reset to read as much as available
						}
					}
				}
			}
		} // end of big if parse header
		if c.size >= max {
			if !keepAlive {
				log.Errf("More data is available but stopping after %d, increase -httpbufferkb", max)
			}
			if !parsedHeaders && c.parseHeaders {
				log.Errf("Buffer too small (%d) to even finish reading headers, increase -httpbufferkb to get all the data", max)
				keepAlive = false
			}
			if chunkedMode {
				// Next chunk:
				dataStart, nextChunkLen := ParseChunkSize(c.buffer[max:c.size])
				if nextChunkLen == -1 {
					if c.size == max {
						log.Debugf("Couldn't find next chunk size, reading more %d %d", max, c.size)
					} else {
						log.Infof("Partial chunk size (%s), reading more %d %d", DebugSummary(c.buffer[max:c.size], 20), max, c.size)
					}
					continue
				} else if nextChunkLen == 0 {
					log.Debugf("Found last chunk %d %d", max+dataStart, c.size)
					if c.size != max+dataStart+2 || string(c.buffer[c.size-2:c.size]) != "\r\n" {
						log.Errf("Unexpected mismatch at the end sz=%d expected %d; end of buffer %q", c.size, max+dataStart+2, c.buffer[max:c.size])
					}
				} else {
					max += dataStart + nextChunkLen + 2 // extra CR LF
					log.Debugf("One more chunk %d -> new max %d", nextChunkLen, max)
					if max > len(c.buffer) {
						log.Errf("Buffer too small for %d data", max)
					} else {
						if max <= c.size {
							log.Debugf("Enough data to reach next chunk, skipping a read")
							skipRead = true
						}
						continue
					}
				}
			}
			break // we're done!
		}
	} // end of big for loop
	// Figure out whether to keep or close the socket:
	if keepAlive && c.code == http.StatusOK {
		c.socket = conn // keep the open socket
	} else {
		if err := conn.Close(); err != nil {
			log.Errf("Close error %v %v %d : %v", conn, c.dest, c.size, err)
		} else {
			log.Debugf("Closed ok %v from %v after reading %d bytes", conn, c.dest, c.size)
		}
		// we cleared c.socket in caller already
	}
}

// -- Echo Server --

var (
	// EchoRequests is the number of request received. Only updated in Debug mode.
	EchoRequests int64
)

func removeTrailingPercent(s string) string {
	if strings.HasSuffix(s, "%") {
		return s[:len(s)-1]
	}
	return s
}

// generateStatus from string, format: status="503" for 100% 503s
// status="503:20,404:10,403:0.5" for 20% 503s, 10% 404s, 0.5% 403s 69.5% 200s
func generateStatus(status string) int {
	lst := strings.Split(status, ",")
	log.Debugf("Parsing status %s -> %v", status, lst)
	// Simple non probabilistic status case:
	if len(lst) == 1 && !strings.ContainsRune(status, ':') {
		s, err := strconv.Atoi(status)
		if err != nil {
			log.Warnf("Bad input status %v, not a number nor comma and colon separated %% list", status)
			return http.StatusBadRequest
		}
		log.Debugf("Parsed status %s -> %d", status, s)
		return s
	}
	weights := make([]float32, len(lst))
	codes := make([]int, len(lst))
	lastPercent := float64(0)
	i := 0
	for _, entry := range lst {
		l2 := strings.Split(entry, ":")
		if len(l2) != 2 {
			log.Warnf("Should have exactly 1 : in status list %s -> %v", status, entry)
			return http.StatusBadRequest
		}
		s, err := strconv.Atoi(l2[0])
		if err != nil {
			log.Warnf("Bad input status %v -> %v, not a number before colon", status, l2[0])
			return http.StatusBadRequest
		}
		percStr := removeTrailingPercent(l2[1])
		p, err := strconv.ParseFloat(percStr, 32)
		if err != nil || p < 0 || p > 100 {
			log.Warnf("Percentage is not a [0. - 100.] number in %v -> %v : %v %f", status, percStr, err, p)
			return http.StatusBadRequest
		}
		lastPercent += p
		// Round() needed to cover 'exactly' 100% and not more or less because of rounding errors
		p32 := float32(stats.Round(lastPercent))
		if p32 > 100. {
			log.Warnf("Sum of percentage is greater than 100 in %v %f %f %f", status, lastPercent, p, p32)
			return http.StatusBadRequest
		}
		weights[i] = p32
		codes[i] = s
		i++
	}
	res := 100. * rand.Float32()
	for i, v := range weights {
		if res <= v {
			log.Debugf("[0.-100.[ for %s roll %f got #%d -> %d", status, res, i, codes[i])
			return codes[i]
		}
	}
	log.Debugf("[0.-100.[ for %s roll %f no hit, defaulting to OK", status, res)
	return http.StatusOK // default/reminder of probability table
}

// MaxPayloadSize is the maximum size of payload to be generated by the
// EchoHandler size= argument. In bytes.
const MaxPayloadSize = 256 * 1024 // 256k

// generateSize from string, format: "size=512" for 100% 512 bytes body replies,
// size="512:20,16384:10" for 20% 512 bytes, 10% 16k, 70% default echo back.
// returns -1 for the default case, so one can specify 0 and force no payload
// even if it's a post request with a payload (to test asymetric large inbound
// small outbound).
// TODO: refactor similarities with status and delay
func generateSize(sizeInput string) (size int) {
	size = -1 // default value/behavior
	if len(sizeInput) == 0 {
		return size
	}
	lst := strings.Split(sizeInput, ",")
	log.Debugf("Parsing size %s -> %v", sizeInput, lst)
	// Simple non probabilistic status case:
	if len(lst) == 1 && !strings.ContainsRune(sizeInput, ':') {
		s, err := strconv.Atoi(sizeInput)
		if err != nil {
			log.Warnf("Bad input size %v, not a number nor comma and colon separated %% list", sizeInput)
			return size
		}
		size = s
		log.Debugf("Parsed size %s -> %d", sizeInput, size)
		if size > MaxPayloadSize {
			log.Warnf("Requested size %d greater than max size %d, using max instead", size, MaxPayloadSize)
			size = MaxPayloadSize
		}
		return size
	}
	weights := make([]float32, len(lst))
	sizes := make([]int, len(lst))
	lastPercent := float64(0)
	i := 0
	for _, entry := range lst {
		l2 := strings.Split(entry, ":")
		if len(l2) != 2 {
			log.Warnf("Should have exactly 1 : in size list %s -> %v", sizeInput, entry)
			return size
		}
		s, err := strconv.Atoi(l2[0])
		if err != nil {
			log.Warnf("Bad input size %v -> %v, not a number before colon", sizeInput, l2[0])
			return size
		}
		if s > MaxPayloadSize {
			log.Warnf("Requested size %d greater than max size %d, using max instead", s, MaxPayloadSize)
			s = MaxPayloadSize
		}
		percStr := removeTrailingPercent(l2[1])
		p, err := strconv.ParseFloat(percStr, 32)
		if err != nil || p < 0 || p > 100 {
			log.Warnf("Percentage is not a [0. - 100.] number in %v -> %v : %v %f", sizeInput, percStr, err, p)
			return size
		}
		lastPercent += p
		// Round() needed to cover 'exactly' 100% and not more or less because of rounding errors
		p32 := float32(stats.Round(lastPercent))
		if p32 > 100. {
			log.Warnf("Sum of percentage is greater than 100 in %v %f %f %f", sizeInput, lastPercent, p, p32)
			return size
		}
		weights[i] = p32
		sizes[i] = s
		i++
	}
	res := 100. * rand.Float32()
	for i, v := range weights {
		if res <= v {
			log.Debugf("[0.-100.[ for %s roll %f got #%d -> %d", sizeInput, res, i, sizes[i])
			return sizes[i]
		}
	}
	log.Debugf("[0.-100.[ for %s roll %f no hit, defaulting to -1", sizeInput, res)
	return size // default/reminder of probability table
}

// MaxDelay is the maximum delay allowed for the echoserver responses.
// 1.5s so we can test the default 1s timeout in envoy.
const MaxDelay = 1500 * time.Millisecond

// generateDelay from string, format: delay="100ms" for 100% 100ms delay
// delay="10ms:20,20ms:10,1s:0.5" for 20% 10ms, 10% 20ms, 0.5% 1s and 69.5% 0
// TODO: very similar with generateStatus - refactor?
func generateDelay(delay string) time.Duration {
	lst := strings.Split(delay, ",")
	log.Debugf("Parsing delay %s -> %v", delay, lst)
	if len(delay) == 0 {
		return -1
	}
	// Simple non probabilistic status case:
	if len(lst) == 1 && !strings.ContainsRune(delay, ':') {
		d, err := time.ParseDuration(delay)
		if err != nil {
			log.Warnf("Bad input delay %v, not a duration nor comma and colon separated %% list", delay)
			return -1
		}
		log.Debugf("Parsed delay %s -> %d", delay, d)
		if d > MaxDelay {
			d = MaxDelay
		}
		return d
	}
	weights := make([]float32, len(lst))
	delays := make([]time.Duration, len(lst))
	lastPercent := float64(0)
	i := 0
	for _, entry := range lst {
		l2 := strings.Split(entry, ":")
		if len(l2) != 2 {
			log.Warnf("Should have exactly 1 : in delay list %s -> %v", delay, entry)
			return -1
		}
		d, err := time.ParseDuration(l2[0])
		if err != nil {
			log.Warnf("Bad input delay %v -> %v, not a number before colon", delay, l2[0])
			return -1
		}
		if d > MaxDelay {
			d = MaxDelay
		}
		percStr := removeTrailingPercent(l2[1])
		p, err := strconv.ParseFloat(percStr, 32)
		if err != nil || p < 0 || p > 100 {
			log.Warnf("Percentage is not a [0. - 100.] number in %v -> %v : %v %f", delay, percStr, err, p)
			return -1
		}
		lastPercent += p
		// Round() needed to cover 'exactly' 100% and not more or less because of rounding errors
		p32 := float32(stats.Round(lastPercent))
		if p32 > 100. {
			log.Warnf("Sum of percentage is greater than 100 in %v %f %f %f", delay, lastPercent, p, p32)
			return -1
		}
		weights[i] = p32
		delays[i] = d
		i++
	}
	res := 100. * rand.Float32()
	for i, v := range weights {
		if res <= v {
			log.Debugf("[0.-100.[ for %s roll %f got #%d -> %d", delay, res, i, delays[i])
			return delays[i]
		}
	}
	log.Debugf("[0.-100.[ for %s roll %f no hit, defaulting to 0", delay, res)
	return 0
}

// EchoHandler is an http server handler echoing back the input.
func EchoHandler(w http.ResponseWriter, r *http.Request) {
	log.LogVf("%v %v %v %v", r.Method, r.URL, r.Proto, r.RemoteAddr)
	data, err := ioutil.ReadAll(r.Body) // must be done before calling FormValue
	if err != nil {
		log.Errf("Error reading %v", err)
		http.Error(w, err.Error(), http.StatusInternalServerError)
		return
	}
	log.Debugf("Read %d", len(data))
	dur := generateDelay(r.FormValue("delay"))
	if dur > 0 {
		log.LogVf("Sleeping for %v", dur)
		time.Sleep(dur)
	}
	statusStr := r.FormValue("status")
	var status int
	if statusStr != "" {
		status = generateStatus(statusStr)
	} else {
		status = http.StatusOK
	}
	if log.LogDebug() {
		// TODO: this easily lead to contention - use 'thread local'
		rqNum := atomic.AddInt64(&EchoRequests, 1)
		log.Debugf("Request # %v", rqNum)
		for name, headers := range r.Header {
			for _, h := range headers {
				log.Debugf("Header %v: %v\n", name, h)
			}
		}
	}
	if r.FormValue("close") != "" {
		log.Debugf("Adding Connection:close / will close socket")
		w.Header().Set("Connection", "close")
	}
	size := generateSize(r.FormValue("size"))
	if size >= 0 {
		log.LogVf("Writing %d size with %d status", size, status)
		writePayload(w, status, size)
		return
	}
	// echo back the Content-Type and Content-Length in the response
	for _, k := range []string{"Content-Type", "Content-Length"} {
		if v := r.Header.Get(k); v != "" {
			w.Header().Set(k, v)
		}
	}
	w.WriteHeader(status)
	if _, err = w.Write(data); err != nil {
		log.Errf("Error writing response %v to %v", err, r.RemoteAddr)
	}
}

var payload = make([]byte, MaxPayloadSize)

func init() {
	// One shared and 'constant' (over time) but pseudo random content for payload
	// (to defeat compression). We don't need crypto strength here, just low cpu
	// and speed:
	rand.Read(payload) // nolint:gas
}

func writePayload(w http.ResponseWriter, status int, size int) {
	w.Header().Set("Content-Type", "application/octet-stream")
	w.Header().Set("Content-Length", strconv.Itoa(size))
	w.WriteHeader(status)
	n, err := w.Write(payload[:size])
	if err != nil || n != size {
		log.Errf("Error writing payload of size %d: %d %v", size, n, err)
	}
}

func closingServer(listener net.Listener) error {
	var err error
	for {
		var c net.Conn
		c, err = listener.Accept()
		if err != nil {
			log.Errf("Accept error in dummy server %v", err)
			break
		}
		log.LogVf("Got connection from %v, closing", c.RemoteAddr())
		err = c.Close()
		if err != nil {
			log.Errf("Close error in dummy server %v", err)
			break
		}
	}
	return err
}

// HTTPServer creates an http server named name on address/port port.
// Port can include binding address and/or be port 0.
func HTTPServer(name string, port string) (*http.ServeMux, *net.TCPAddr) {
	m := http.NewServeMux()
	s := &http.Server{
		Handler: m,
	}
	listener, addr := fnet.Listen(name, port)
	go func() {
		err := s.Serve(listener)
		if err != nil {
			log.Fatalf("Unable to serve %s on %s: %v", name, addr.String(), err)
		}
	}()
	return m, addr
}

// DynamicHTTPServer listens on an available port, sets up an http or https
// (when secure is true) server on it and returns the listening port and
// mux to which one can attach handlers to.
// TODO: make signature consistent ?
func DynamicHTTPServer(closing bool) (*http.ServeMux, *net.TCPAddr) {
	if !closing {
		return HTTPServer("dynamic", "0")
	}
	// Note: we actually use the fact it's not supported as an error server for tests - need to change that
	log.Errf("Secure setup not yet supported. Will just close incoming connections for now")
	listener, addr := fnet.Listen("closing server", "0")
	//err = http.ServeTLS(listener, nil, "", "") // go 1.9
	go func() {
		err := closingServer(listener)
		if err != nil {
			log.Fatalf("Unable to serve closing server on %s: %v", addr.String(), err)
		}
	}()
	return nil, addr
}

/*
// DebugHandlerTemplate returns debug/useful info on the http requet.
// slower heavier but nicer source code version of DebugHandler
func DebugHandlerTemplate(w http.ResponseWriter, r *http.Request) {
	log.LogVf("%v %v %v %v", r.Method, r.URL, r.Proto, r.RemoteAddr)
	hostname, _ := os.Hostname()
	data, err := ioutil.ReadAll(r.Body)
	if err != nil {
		log.Errf("Error reading %v", err)
		http.Error(w, err.Error(), http.StatusInternalServerError)
		return
	}
	// Note: this looks nicer but is about 2x slower / less qps / more cpu and 25% bigger executable than doing the writes oneself:
	const templ = `Φορτίο version {{.Version}} echo debug server on {{.Hostname}} - request from {{.R.RemoteAddr}}

{{.R.Method}} {{.R.URL}} {{.R.Proto}}

headers:

{{ range $name, $vals := .R.Header }}{{range $val := $vals}}{{$name}}: {{ $val }}
{{end}}{{end}}
body:

{{.Body}}
{{if .DumpEnv}}
environment:
{{ range $idx, $e := .Env }}
{{$e}}{{end}}
{{end}}`
	t := template.Must(template.New("debugOutput").Parse(templ))
	err = t.Execute(w, &struct {
		R        *http.Request
		Hostname string
		Version  string
		Body     string
		DumpEnv  bool
		Env      []string
	}{r, hostname, Version, DebugSummary(data, 512), r.FormValue("env") == "dump", os.Environ()})
	if err != nil {
		Critf("Template execution failed: %v", err)
	}
	w.Header().Set("Content-Type", "text/plain; charset=UTF-8")
}
*/

// RoundDuration rounds to 10th of second. Only for positive durations.
// TODO: switch to Duration.Round once switched to go 1.9
func RoundDuration(d time.Duration) time.Duration {
	tenthSec := int64(100 * time.Millisecond)
	r := int64(d+50*time.Millisecond) / tenthSec
	return time.Duration(tenthSec * r)
}

// DebugHandler returns debug/useful info to http client.
func DebugHandler(w http.ResponseWriter, r *http.Request) {
	log.LogVf("%v %v %v %v", r.Method, r.URL, r.Proto, r.RemoteAddr)
	var buf bytes.Buffer
	buf.WriteString("Φορτίο version ")
	buf.WriteString(version.Long())
	buf.WriteString(" echo debug server up for ")
	buf.WriteString(fmt.Sprint(RoundDuration(time.Since(startTime))))
	buf.WriteString(" on ")
	hostname, _ := os.Hostname() // nolint: gas
	buf.WriteString(hostname)
	buf.WriteString(" - request from ")
	buf.WriteString(r.RemoteAddr)
	buf.WriteString("\n\n")
	buf.WriteString(r.Method)
	buf.WriteByte(' ')
	buf.WriteString(r.URL.String())
	buf.WriteByte(' ')
	buf.WriteString(r.Proto)
	buf.WriteString("\n\nheaders:\n\n")
	// Host is removed from headers map and put here (!)
	buf.WriteString("Host: ")
	buf.WriteString(r.Host)

	var keys []string
	for k := range r.Header {
		keys = append(keys, k)
	}
	sort.Strings(keys)
	for _, name := range keys {
		buf.WriteByte('\n')
		buf.WriteString(name)
		buf.WriteString(": ")
		first := true
		headers := r.Header[name]
		for _, h := range headers {
			if !first {
				buf.WriteByte(',')
			}
			buf.WriteString(h)
			first = false
		}
	}
	data, err := ioutil.ReadAll(r.Body)
	if err != nil {
		log.Errf("Error reading %v", err)
		http.Error(w, err.Error(), http.StatusInternalServerError)
		return
	}
	buf.WriteString("\n\nbody:\n\n")
	buf.WriteString(DebugSummary(data, 512))
	buf.WriteByte('\n')
	if r.FormValue("env") == "dump" {
		buf.WriteString("\nenvironment:\n\n")
		for _, v := range os.Environ() {
			buf.WriteString(v)
			buf.WriteByte('\n')
		}
	}
	w.Header().Set("Content-Type", "text/plain; charset=UTF-8")
	if _, err = w.Write(buf.Bytes()); err != nil {
		log.Errf("Error writing response %v to %v", err, r.RemoteAddr)
	}
}

// Serve starts a debug / echo http server on the given port.
// Returns the mux and addr where the listening socket is bound.
// The .Port can be retrieved from it when requesting the 0 port as
// input for dynamic http server.
func Serve(port, debugPath string) (*http.ServeMux, *net.TCPAddr) {
	startTime = time.Now()
	mux, addr := HTTPServer("echo", port)
	if debugPath != "" {
		mux.HandleFunc(debugPath, DebugHandler)
	}
	mux.HandleFunc("/", EchoHandler)
	return mux, addr
}<|MERGE_RESOLUTION|>--- conflicted
+++ resolved
@@ -659,11 +659,7 @@
 	}
 	// Read the response:
 	c.readResponse(conn, reuse)
-<<<<<<< HEAD
-	if c.code == -2 {
-=======
 	if c.code == RetryOnce {
->>>>>>> d33aeb7f
 		// Special "eof on reused socket" code
 		return c.Fetch() // recurse once
 	}
@@ -715,11 +711,7 @@
 					if err != nil {
 						log.Warnf("Error closing dead socket %v: %v", *conn, err)
 					}
-<<<<<<< HEAD
-					c.code = -2 // special "retry once" code
-=======
 					c.code = RetryOnce // special "retry once" code
->>>>>>> d33aeb7f
 					return
 				}
 				if err == io.EOF && c.size != 0 {
