// Copyright 2017 Istio Authors
//
// Licensed under the Apache License, Version 2.0 (the "License");
// you may not use this file except in compliance with the License.
// You may obtain a copy of the License at
//
//     http://www.apache.org/licenses/LICENSE-2.0
//
// Unless required by applicable law or agreed to in writing, software
// distributed under the License is distributed on an "AS IS" BASIS,
// WITHOUT WARRANTIES OR CONDITIONS OF ANY KIND, either express or implied.
// See the License for the specific language governing permissions and
// limitations under the License.

package fhttp // import "istio.io/fortio/fhttp"

import (
	"bufio"
	"bytes"
	"crypto/tls"
	"fmt"
	"io"
	"io/ioutil"
	"net"
	"net/http"
	"net/http/httputil"
	"net/url"
	"strings"
	"time"

	"istio.io/fortio/fnet"
	"istio.io/fortio/log"
	"istio.io/fortio/version"
)

// Fetcher is the Url content fetcher that the different client implements.
type Fetcher interface {
	// Fetch returns http code, data, offset of body (for client which returns
	// headers)
	Fetch() (int, []byte, int)
	// Close() cleans up connections and state - must be paired with NewClient calls.
	// returns how many sockets have been used (Fastclient only)
	Close() int
}

var (
	// BufferSizeKb size of the buffer (max data) for optimized client in kilobytes defaults to 128k.
	BufferSizeKb = 128
	// CheckConnectionClosedHeader indicates whether to check for server side connection closed headers.
	CheckConnectionClosedHeader = false
	// 'constants', case doesn't matter for those 3
	contentLengthHeader   = []byte("\r\ncontent-length:")
	connectionCloseHeader = []byte("\r\nconnection: close")
	chunkedHeader         = []byte("\r\nTransfer-Encoding: chunked")
)

// NewHTTPOptions creates and initialize a HTTPOptions object.
// It replaces plain % to %25 in the url. If you already have properly
// escaped URLs use o.URL = to set it.
func NewHTTPOptions(url string) *HTTPOptions {
	h := HTTPOptions{}
	return h.Init(url)
}

// Init initializes the headers in an HTTPOptions (User-Agent).
func (h *HTTPOptions) Init(url string) *HTTPOptions {
	if h.initDone {
		return h
	}
	h.initDone = true
	h.URL = url
	h.NumConnections = 1
	if h.HTTPReqTimeOut <= 0 {
		log.Warnf("Invalid timeout %v, setting to %v", h.HTTPReqTimeOut, HTTPReqTimeOutDefaultValue)
		h.HTTPReqTimeOut = HTTPReqTimeOutDefaultValue
	}
	if h.extraHeaders == nil { // not already initialized from flags.
		h.InitHeaders()
	}
	h.URLSchemeCheck()
	return h
}

// URLSchemeCheck makes sure the client will work with the scheme requested.
// it also adds missing http:// to emulate curl's behavior.
func (h *HTTPOptions) URLSchemeCheck() {
	log.LogVf("URLSchemeCheck %+v", h)
	if len(h.URL) == 0 {
		log.Errf("Unexpected init with empty url")
		return
	}
	hs := "https://" // longer of the 2 prefixes
	lcURL := h.URL
	if len(lcURL) > len(hs) {
		lcURL = strings.ToLower(h.URL[:len(hs)]) // no need to tolower more than we check
	}
	if strings.HasPrefix(lcURL, hs) {
		h.https = true
		if !h.DisableFastClient {
			log.Warnf("https requested, switching to standard go client")
			h.DisableFastClient = true
		}
		return // url is good
	}
	if !strings.HasPrefix(lcURL, "http://") {
		log.Warnf("Assuming http:// on missing scheme for '%s'", h.URL)
		h.URL = "http://" + h.URL
	}
}

var userAgent = "istio/fortio-" + version.Short()

const (
	retcodeOffset = len("HTTP/1.X ")
	// HTTPReqTimeOutDefaultValue is the default timeout value. 15s.
	HTTPReqTimeOutDefaultValue = 15 * time.Second
)

// HTTPOptions holds the common options of both http clients and the headers.
type HTTPOptions struct {
	URL               string
	NumConnections    int  // num connections (for std client)
	Compression       bool // defaults to no compression, only used by std client
	DisableFastClient bool // defaults to fast client
	HTTP10            bool // defaults to http1.1
	DisableKeepAlive  bool // so default is keep alive
	AllowHalfClose    bool // if not keepalive, whether to half close after request
	Insecure          bool // do not verify certs for https
	FollowRedirects   bool // For the Std Client only: follow redirects.
	initDone          bool
	https             bool // whether URLSchemeCheck determined this was an https:// call or not
	// ExtraHeaders to be added to each request.
	extraHeaders http.Header
	// Host is treated specially, remember that one separately.
	hostOverride   string
	HTTPReqTimeOut time.Duration // timeout value for http request

	UserCredentials string // user credentials for authorization

<<<<<<< HEAD
	ContentType string // indicates request body type
	Payload     []byte // body for http request
=======
	UnixDomainSocket string // Path of unix domain socket to use instead of host:port from URL
>>>>>>> 9f4d8a1d
}

// ResetHeaders resets all the headers, including the User-Agent one.
func (h *HTTPOptions) ResetHeaders() {
	h.extraHeaders = make(http.Header)
	h.hostOverride = ""
}

// InitHeaders initialize and/or resets the default headers.
func (h *HTTPOptions) InitHeaders() {
	h.ResetHeaders()
	h.extraHeaders.Add("User-Agent", userAgent)
	err := h.ValidateAndAddBasicAuthentication()
	if err != nil {
		log.Errf("User credential is not valid: %v", err)
	}
	if len(h.ContentType) > 0 {
		h.extraHeaders.Add("Content-Type", h.ContentType)
	}
}

// GetPayloadString returns the payload as a string. If payload is null return empty string
// This is only needed due to grpc ping proto. It takes string instead of byte array.
func (h *HTTPOptions) GetPayloadString() string {
	if h.Payload == nil {
		return ""
	}
	return string(h.Payload)
}

// ValidateAndAddBasicAuthentication validates user credentials and adds basic authentication to http header,
// if user credentials are valid.
func (h *HTTPOptions) ValidateAndAddBasicAuthentication() error {
	if len(h.UserCredentials) <= 0 {
		return nil // user credential is not entered
	}
	s := strings.SplitN(h.UserCredentials, ":", 2)
	if len(s) != 2 {
		return fmt.Errorf("invalid user credentials \"%s\", expecting \"user:password\"", h.UserCredentials)
	}
	h.extraHeaders.Add("Authorization", generateBase64UserCredentials(h.UserCredentials))
	return nil
}

// GetHeaders returns the current set of headers.
func (h *HTTPOptions) GetHeaders() http.Header {
	if h.hostOverride == "" {
		return h.extraHeaders
	}
	cp := h.extraHeaders
	cp.Add("Host", h.hostOverride)
	return cp
}

// GetMethod returns the method of the http req.
func (h *HTTPOptions) GetMethod() string {
	if len(h.Payload) > 0 {
		return fnet.POST
	}
	return fnet.GET
}

// AddAndValidateExtraHeader collects extra headers (see main.go for example).
func (h *HTTPOptions) AddAndValidateExtraHeader(hdr string) error {
	// This function can be called from the flag settings, before we have a URL
	// so we can't just call h.Init(h.URL)
	if h.extraHeaders == nil {
		h.InitHeaders()
	}
	s := strings.SplitN(hdr, ":", 2)
	if len(s) != 2 {
		return fmt.Errorf("invalid extra header '%s', expecting Key: Value", hdr)
	}
	key := strings.TrimSpace(s[0])
	value := strings.TrimSpace(s[1])
	if strings.EqualFold(key, "host") {
		log.LogVf("Will be setting special Host header to %s", value)
		h.hostOverride = value
	} else {
		log.LogVf("Setting regular extra header %s: %s", key, value)
		h.extraHeaders.Add(key, value)
		log.Debugf("headers now %+v", h.extraHeaders)
	}
	return nil
}

// newHttpRequest makes a new http GET request for url with User-Agent.
func newHTTPRequest(o *HTTPOptions) *http.Request {
	method := o.GetMethod()
	var body io.Reader
	if method == fnet.POST {
		body = bytes.NewReader(o.Payload)
	}
	req, err := http.NewRequest(method, o.URL, body)
	if err != nil {
		log.Errf("Unable to make request for %s : %v", o.URL, err)
		return nil
	}
	req.Header = o.extraHeaders
	if o.hostOverride != "" {
		req.Host = o.hostOverride
	}
	if !log.LogDebug() {
		return req
	}
	bytes, err := httputil.DumpRequestOut(req, false)
	if err != nil {
		log.Errf("Unable to dump request: %v", err)
	} else {
		log.Debugf("For URL %s, sending:\n%s", o.URL, bytes)
	}
	return req
}

// Client object for making repeated requests of the same URL using the same
// http client (net/http)
type Client struct {
	url       string
	req       *http.Request
	client    *http.Client
	transport *http.Transport
}

// Close cleans up any resources used by NewStdClient
func (c *Client) Close() int {
	log.Debugf("Close() on %+v", c)
	if c.req != nil {
		if c.req.Body != nil {
			if err := c.req.Body.Close(); err != nil {
				log.Warnf("Error closing std client body: %v", err)
			}
		}
		c.req = nil
	}
	if c.transport != nil {
		c.transport.CloseIdleConnections()
	}
	return 0 // TODO: find a way to track std client socket usage.
}

// ChangeURL only for standard client, allows fetching a different URL
func (c *Client) ChangeURL(urlStr string) (err error) {
	c.url = urlStr
	c.req.URL, err = url.Parse(urlStr)
	return err
}

// Fetch fetches the byte and code for pre created client
func (c *Client) Fetch() (int, []byte, int) {
	// req can't be null (client itself would be null in that case)
	resp, err := c.client.Do(c.req)
	if err != nil {
		log.Errf("Unable to send request for %s : %v", c.url, err)
		return http.StatusBadRequest, []byte(err.Error()), 0
	}
	var data []byte
	if log.LogDebug() {
		if data, err = httputil.DumpResponse(resp, false); err != nil {
			log.Errf("Unable to dump response %v", err)
		} else {
			log.Debugf("For URL %s, received:\n%s", c.url, data)
		}
	}
	data, err = ioutil.ReadAll(resp.Body)
	resp.Body.Close() //nolint(errcheck)
	if err != nil {
		log.Errf("Unable to read response for %s : %v", c.url, err)
		code := resp.StatusCode
		if code == http.StatusOK {
			code = http.StatusNoContent
			log.Warnf("Ok code despite read error, switching code to %d", code)
		}
		return code, data, 0
	}
	code := resp.StatusCode
	log.Debugf("Got %d : %s for %s - response is %d bytes", code, resp.Status, c.url, len(data))
	return code, data, 0
}

// NewClient creates either a standard or fast client (depending on
// the DisableFastClient flag)
func NewClient(o *HTTPOptions) Fetcher {
	o.Init(o.URL)      // For completely new options
	o.URLSchemeCheck() // For changes to options after init
	if o.DisableFastClient {
		return NewStdClient(o)
	}
	return NewFastClient(o)
}

// NewStdClient creates a client object that wraps the net/http standard client.
func NewStdClient(o *HTTPOptions) *Client {
	o.Init(o.URL) // also normalizes NumConnections etc to be valid.
	req := newHTTPRequest(o)
	if req == nil {
		return nil
	}
	tr := http.Transport{
		MaxIdleConns:        o.NumConnections,
		MaxIdleConnsPerHost: o.NumConnections,
		DisableCompression:  !o.Compression,
		DisableKeepAlives:   o.DisableKeepAlive,
		Dial: (&net.Dialer{
			Timeout: o.HTTPReqTimeOut,
		}).Dial,
		TLSHandshakeTimeout: o.HTTPReqTimeOut,
	}
	if o.Insecure && o.https {
		log.LogVf("using insecure https")
		tr.TLSClientConfig = &tls.Config{InsecureSkipVerify: true} // nolint: gas
	}
	client := Client{
		url: o.URL,
		req: req,
		client: &http.Client{
			Timeout:   o.HTTPReqTimeOut,
			Transport: &tr,
		},
		transport: &tr,
	}
	if !o.FollowRedirects {
		// Lets us see the raw response instead of auto following redirects.
		client.client.CheckRedirect = func(req *http.Request, via []*http.Request) error {
			return http.ErrUseLastResponse
		}
	}
	return &client
}

// FetchURL fetches the data at the given url using the standard client and default options.
// Returns the http status code (http.StatusOK == 200 for success) and the data.
// To be used only for single fetches or when performance doesn't matter as the client is closed at the end.
func FetchURL(url string) (int, []byte) {
	o := NewHTTPOptions(url)
	// Maximize chances of getting the data back, vs the raw payload like the fast client
	o.DisableFastClient = true
	o.FollowRedirects = true
	return Fetch(o)
}

// Fetch creates a client an performs a fetch according to the http options passed in.
// To be used only for single fetches or when performance doesn't matter as the client is closed at the end.
func Fetch(httpOptions *HTTPOptions) (int, []byte) {
	cli := NewClient(httpOptions)
	code, data, _ := cli.Fetch()
	cli.Close()
	return code, data
}

// FastClient is a fast, lockfree single purpose http 1.0/1.1 client.
type FastClient struct {
	buffer       []byte
	req          []byte
	dest         net.Addr
	socket       net.Conn
	socketCount  int
	size         int
	code         int
	errorCount   int
	headerLen    int
	url          string
	host         string
	hostname     string
	port         string
	http10       bool // http 1.0, simplest: no Host, forced no keepAlive, no parsing
	keepAlive    bool
	parseHeaders bool // don't bother in http/1.0
	halfClose    bool // allow/do half close when keepAlive is false
	reqTimeout   time.Duration
}

// Close cleans up any resources used by FastClient
func (c *FastClient) Close() int {
	log.Debugf("Closing %p %s socket count %d", c, c.url, c.socketCount)
	if c.socket != nil {
		if err := c.socket.Close(); err != nil {
			log.Warnf("Error closing fast client's socket: %v", err)
		}
		c.socket = nil
	}
	return c.socketCount
}

// NewFastClient makes a basic, efficient http 1.0/1.1 client.
// This function itself doesn't need to be super efficient as it is created at
// the beginning and then reused many times.
func NewFastClient(o *HTTPOptions) Fetcher {
	method := o.GetMethod()
	payloadLen := len(o.Payload)
	o.Init(o.URL)
	proto := "1.1"
	if o.HTTP10 {
		proto = "1.0"
	}
	// Parse the url, extract components.
	url, err := url.Parse(o.URL)
	if err != nil {
		log.Errf("Bad url '%s' : %v", o.URL, err)
		return nil
	}
	if url.Scheme != "http" {
		log.Errf("Only http is supported with the optimized client, use -stdclient for url %s", o.URL)
		return nil
	}
	// note: Host includes the port
	bc := FastClient{url: o.URL, host: url.Host, hostname: url.Hostname(), port: url.Port(),
		http10: o.HTTP10, halfClose: o.AllowHalfClose}
	bc.buffer = make([]byte, BufferSizeKb*1024)
	if bc.port == "" {
		bc.port = url.Scheme // ie http which turns into 80 later
		log.LogVf("No port specified, using %s", bc.port)
	}
	var addr net.Addr
	if o.UnixDomainSocket != "" {
		log.Infof("Using unix domain socket %v instead of %v %v", o.UnixDomainSocket, bc.hostname, bc.port)
		uds := &net.UnixAddr{Name: o.UnixDomainSocket, Net: fnet.UnixDomainSocket}
		addr = uds
	} else {
		addr = fnet.Resolve(bc.hostname, bc.port)
	}
	if addr == nil {
		// Error already logged
		return nil
	}
	bc.dest = addr
	// Create the bytes for the request:
	host := bc.host
	if o.hostOverride != "" {
		host = o.hostOverride
	}
	var buf bytes.Buffer
	buf.WriteString(method + " " + url.RequestURI() + " HTTP/" + proto + "\r\n")
	if !bc.http10 {
		buf.WriteString("Host: " + host + "\r\n")
		bc.parseHeaders = true
		if !o.DisableKeepAlive {
			bc.keepAlive = true
		} else {
			buf.WriteString("Connection: close\r\n")
		}
	}
	bc.reqTimeout = o.HTTPReqTimeOut
	w := bufio.NewWriter(&buf)
	// This writes multiple valued headers properly (unlike calling Get() to do it ourselves)
	o.extraHeaders.Write(w) // nolint: errcheck,gas
	w.Flush()               // nolint: errcheck,gas
	if payloadLen > 0 {
		buf.WriteString(fmt.Sprintf("Content-Length: %d\r\n", payloadLen))
	}
	buf.WriteString("\r\n")
	//Add the payload to http body
	if payloadLen > 0 {
		buf.Write(o.Payload)
	}
	bc.req = buf.Bytes()
	log.Debugf("Created client:\n%+v\n%s", bc.dest, bc.req)
	return &bc
}

// return the result from the state.
func (c *FastClient) returnRes() (int, []byte, int) {
	return c.code, c.buffer[:c.size], c.headerLen
}

// connect to destination.
func (c *FastClient) connect() net.Conn {
	c.socketCount++
	socket, err := net.Dial(c.dest.Network(), c.dest.String())
	if err != nil {
		log.Errf("Unable to connect to %v : %v", c.dest, err)
		return nil
	}
	tcpSock, ok := socket.(*net.TCPConn)
	if !ok {
		log.LogVf("Not setting socket options on non tcp socket %v", socket.RemoteAddr())
		return socket
	}
	// For now those errors are not critical/breaking
	if err = tcpSock.SetNoDelay(true); err != nil {
		log.Warnf("Unable to connect to set tcp no delay %v %v : %v", socket, c.dest, err)
	}
	if err = tcpSock.SetWriteBuffer(len(c.req)); err != nil {
		log.Warnf("Unable to connect to set write buffer %d %v %v : %v", len(c.req), socket, c.dest, err)
	}
	if err = tcpSock.SetReadBuffer(len(c.buffer)); err != nil {
		log.Warnf("Unable to connect to read buffer %d %v %v : %v", len(c.buffer), socket, c.dest, err)
	}
	return socket
}

// Extra error codes outside of the HTTP Status code ranges. ie negative.
const (
	// SocketError is return when a transport error occurred: unexpected EOF, connection error, etc...
	SocketError = -1
	// RetryOnce is used internally as an error code to allow 1 retry for bad socket reuse.
	RetryOnce = -2
)

// Fetch fetches the url content. Returns http code, data, offset of body.
func (c *FastClient) Fetch() (int, []byte, int) {
	c.code = SocketError
	c.size = 0
	c.headerLen = 0
	// Connect or reuse existing socket:
	conn := c.socket
	reuse := (conn != nil)
	if !reuse {
		conn = c.connect()
		if conn == nil {
			return c.returnRes()
		}
	} else {
		log.Debugf("Reusing socket %v", conn)
	}
	c.socket = nil // because of error returns and single retry
	conErr := conn.SetReadDeadline(time.Now().Add(c.reqTimeout))
	// Send the request:
	n, err := conn.Write(c.req)
	if err != nil || conErr != nil {
		if reuse {
			// it's ok for the (idle) socket to die once, auto reconnect:
			log.Infof("Closing dead socket %v (%v)", conn, err)
			conn.Close() // nolint: errcheck,gas
			c.errorCount++
			return c.Fetch() // recurse once
		}
		log.Errf("Unable to write to %v %v : %v", conn, c.dest, err)
		return c.returnRes()
	}
	if n != len(c.req) {
		log.Errf("Short write to %v %v : %d instead of %d", conn, c.dest, n, len(c.req))
		return c.returnRes()
	}
	if !c.keepAlive && c.halfClose {
		tcpConn, ok := conn.(*net.TCPConn)
		if ok {
			if err = tcpConn.CloseWrite(); err != nil {
				log.Errf("Unable to close write to %v %v : %v", conn, c.dest, err)
				return c.returnRes()
			} // else:
			log.Debugf("Half closed ok after sending request %v %v", conn, c.dest)
		} else {
			log.Warnf("Unable to close write non tcp connection %v", conn)
		}
	}
	// Read the response:
	c.readResponse(conn, reuse)
	if c.code == RetryOnce {
		// Special "eof on reused socket" code
		return c.Fetch() // recurse once
	}
	// Return the result:
	return c.returnRes()
}

// Response reading:
// TODO: refactor - unwiedly/ugly atm
func (c *FastClient) readResponse(conn net.Conn, reusedSocket bool) {
	max := len(c.buffer)
	parsedHeaders := false
	// TODO: safer to start with -1 / SocketError and fix ok for http 1.0
	c.code = http.StatusOK // In http 1.0 mode we don't bother parsing anything
	endofHeadersStart := retcodeOffset + 3
	keepAlive := c.keepAlive
	chunkedMode := false
	checkConnectionClosedHeader := CheckConnectionClosedHeader
	skipRead := false
	for {
		// Ugly way to cover the case where we get more than 1 chunk at the end
		// TODO: need automated tests
		if !skipRead {
			n, err := conn.Read(c.buffer[c.size:])
			if err != nil {
				if reusedSocket && c.size == 0 {
					// Ok for reused socket to be dead once (close by server)
					log.Infof("Closing dead socket %v (err %v at first read)", conn, err)
					c.errorCount++
					err = conn.Close() // close the previous one
					if err != nil {
						log.Warnf("Error closing dead socket %v: %v", conn, err)
					}
					c.code = RetryOnce // special "retry once" code
					return
				}
				if err == io.EOF && c.size != 0 {
					// handled below as possibly normal end of stream after we read something
					break
				}
				log.Errf("Read error %v %v %d : %v", conn, c.dest, c.size, err)
				c.code = SocketError
				break
			}
			c.size += n
			if log.LogDebug() {
				log.Debugf("Read ok %d total %d so far (-%d headers = %d data) %s",
					n, c.size, c.headerLen, c.size-c.headerLen, DebugSummary(c.buffer[c.size-n:c.size], 256))
			}
		}
		skipRead = false
		// Have not yet parsed the headers, need to parse the headers, and have enough data to
		// at least parse the http retcode:
		if !parsedHeaders && c.parseHeaders && c.size >= retcodeOffset+3 {
			// even if the bytes are garbage we'll get a non 200 code (bytes are unsigned)
			c.code = ParseDecimal(c.buffer[retcodeOffset : retcodeOffset+3]) //TODO do that only once...
			// TODO handle 100 Continue
			if c.code != http.StatusOK {
				log.Warnf("Parsed non ok code %d (%v)", c.code, string(c.buffer[:retcodeOffset+3]))
				break
			}
			if log.LogDebug() {
				log.Debugf("Code %d, looking for end of headers at %d / %d, last CRLF %d",
					c.code, endofHeadersStart, c.size, c.headerLen)
			}
			// TODO: keep track of list of newlines to efficiently search headers only there
			idx := endofHeadersStart
			for idx < c.size-1 {
				if c.buffer[idx] == '\r' && c.buffer[idx+1] == '\n' {
					if c.headerLen == idx-2 { // found end of headers
						parsedHeaders = true
						break
					}
					c.headerLen = idx
					idx++
				}
				idx++
			}
			endofHeadersStart = c.size // start there next read
			if parsedHeaders {
				// We have headers !
				c.headerLen += 4 // we use this and not endofHeadersStart so http/1.0 does return 0 and not the optimization for search start
				if log.LogDebug() {
					log.Debugf("headers are %d: %s", c.headerLen, c.buffer[:idx])
				}
				// Find the content length or chunked mode
				if keepAlive {
					var contentLength int
					found, offset := FoldFind(c.buffer[:c.headerLen], contentLengthHeader)
					if found {
						// Content-Length mode:
						contentLength = ParseDecimal(c.buffer[offset+len(contentLengthHeader) : c.headerLen])
						if contentLength < 0 {
							log.Warnf("Warning: content-length unparsable %s", string(c.buffer[offset+2:offset+len(contentLengthHeader)+4]))
							keepAlive = false
							break
						}
						max = c.headerLen + contentLength
						if log.LogDebug() { // somehow without the if we spend 400ms/10s in LogV (!)
							log.Debugf("found content length %d", contentLength)
						}
					} else {
						// Chunked mode (or err/missing):
						if found, _ := FoldFind(c.buffer[:c.headerLen], chunkedHeader); found {
							chunkedMode = true
							var dataStart int
							dataStart, contentLength = ParseChunkSize(c.buffer[c.headerLen:c.size])
							if contentLength == -1 {
								// chunk length not available yet
								log.LogVf("chunk mode but no first chunk length yet, reading more")
								max = c.headerLen
								continue
							}
							max = c.headerLen + dataStart + contentLength + 2 // extra CR LF
							log.Debugf("chunk-length is %d (%s) setting max to %d",
								contentLength, c.buffer[c.headerLen:c.headerLen+dataStart-2],
								max)
						} else {
							if log.LogVerbose() {
								log.LogVf("Warning: content-length missing in %s", string(c.buffer[:c.headerLen]))
							} else {
								log.Warnf("Warning: content-length missing (%d bytes headers)", c.headerLen)
							}
							keepAlive = false // can't keep keepAlive
							break
						}
					} // end of content-length section
					if max > len(c.buffer) {
						log.Warnf("Buffer is too small for headers %d + data %d - change -httpbufferkb flag to at least %d",
							c.headerLen, contentLength, (c.headerLen+contentLength)/1024+1)
						// TODO: just consume the extra instead
						max = len(c.buffer)
					}
					if checkConnectionClosedHeader {
						if found, _ := FoldFind(c.buffer[:c.headerLen], connectionCloseHeader); found {
							log.Infof("Server wants to close connection, no keep-alive!")
							keepAlive = false
							max = len(c.buffer) // reset to read as much as available
						}
					}
				}
			}
		} // end of big if parse header
		if c.size >= max {
			if !keepAlive {
				log.Errf("More data is available but stopping after %d, increase -httpbufferkb", max)
			}
			if !parsedHeaders && c.parseHeaders {
				log.Errf("Buffer too small (%d) to even finish reading headers, increase -httpbufferkb to get all the data", max)
				keepAlive = false
			}
			if chunkedMode {
				// Next chunk:
				dataStart, nextChunkLen := ParseChunkSize(c.buffer[max:c.size])
				if nextChunkLen == -1 {
					if c.size == max {
						log.Debugf("Couldn't find next chunk size, reading more %d %d", max, c.size)
					} else {
						log.Infof("Partial chunk size (%s), reading more %d %d", DebugSummary(c.buffer[max:c.size], 20), max, c.size)
					}
					continue
				} else if nextChunkLen == 0 {
					log.Debugf("Found last chunk %d %d", max+dataStart, c.size)
					if c.size != max+dataStart+2 || string(c.buffer[c.size-2:c.size]) != "\r\n" {
						log.Errf("Unexpected mismatch at the end sz=%d expected %d; end of buffer %q", c.size, max+dataStart+2, c.buffer[max:c.size])
					}
				} else {
					max += dataStart + nextChunkLen + 2 // extra CR LF
					log.Debugf("One more chunk %d -> new max %d", nextChunkLen, max)
					if max > len(c.buffer) {
						log.Errf("Buffer too small for %d data", max)
					} else {
						if max <= c.size {
							log.Debugf("Enough data to reach next chunk, skipping a read")
							skipRead = true
						}
						continue
					}
				}
			}
			break // we're done!
		}
	} // end of big for loop
	// Figure out whether to keep or close the socket:
	if keepAlive && c.code == http.StatusOK {
		c.socket = conn // keep the open socket
	} else {
		if err := conn.Close(); err != nil {
			log.Errf("Close error %v %v %d : %v", conn, c.dest, c.size, err)
		} else {
			log.Debugf("Closed ok %v from %v after reading %d bytes", conn, c.dest, c.size)
		}
		// we cleared c.socket in caller already
	}
}<|MERGE_RESOLUTION|>--- conflicted
+++ resolved
@@ -137,12 +137,12 @@
 
 	UserCredentials string // user credentials for authorization
 
-<<<<<<< HEAD
+
 	ContentType string // indicates request body type
 	Payload     []byte // body for http request
-=======
+
 	UnixDomainSocket string // Path of unix domain socket to use instead of host:port from URL
->>>>>>> 9f4d8a1d
+
 }
 
 // ResetHeaders resets all the headers, including the User-Agent one.
