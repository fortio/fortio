// Copyright 2017 Istio Authors
//
// Licensed under the Apache License, Version 2.0 (the "License");
// you may not use this file except in compliance with the License.
// You may obtain a copy of the License at
//
//     http://www.apache.org/licenses/LICENSE-2.0
//
// Unless required by applicable law or agreed to in writing, software
// distributed under the License is distributed on an "AS IS" BASIS,
// WITHOUT WARRANTIES OR CONDITIONS OF ANY KIND, either express or implied.
// See the License for the specific language governing permissions and
// limitations under the License.

package main

// Do not add any external dependencies we want to keep fortio minimal.

import (
	"encoding/json"
	"flag"
	"fmt"
	"log"
	"os"
	"runtime"

	"istio.io/fortio/fgrpc"
	"istio.io/fortio/fhttp"
	"istio.io/fortio/periodic"
	"istio.io/fortio/stats"
)

// -- Support for multiple instances of -H flag on cmd line:
type flagList struct {
}

// Unclear when/why this is called and necessary
func (f *flagList) String() string {
	return ""
}
func (f *flagList) Set(value string) error {
	return fhttp.AddAndValidateExtraHeader(value)
}

// -- end of functions for -H support

// Prints usage
func usage(msgs ...interface{}) {
	fmt.Fprintf(os.Stderr, "Φορτίο %s usage:\n\t%s command [flags] target\n%s\n%s\n%s\n",
		periodic.Version,
		os.Args[0],
		"where command is one of: load (load testing), server (starts grpc ping and http echo servers), grpcping (grpc client)",
		"where target is a url (http load tests) or host:port (grpc health test)",
		"and flags are:") // nolint(gas)
	flag.PrintDefaults()
	fmt.Fprint(os.Stderr, msgs...)
	os.Stderr.WriteString("\n") // nolint(gas)
	os.Exit(1)
}

var (
	defaults = &periodic.DefaultRunnerOptions
	// Very small default so people just trying with random URLs don't affect the target
	qpsFlag         = flag.Float64("qps", 8.0, "Queries Per Seconds or 0 for no wait")
	numThreadsFlag  = flag.Int("c", defaults.NumThreads, "Number of connections/goroutine/threads")
	durationFlag    = flag.Duration("t", defaults.Duration, "How long to run the test or 0 to run until ^C")
	percentilesFlag = flag.String("p", "50,75,99,99.9", "List of pXX to calculate")
	resolutionFlag  = flag.Float64("r", defaults.Resolution, "Resolution of the histogram lowest buckets in seconds")
	compressionFlag = flag.Bool("compression", false, "Enable http compression")
	goMaxProcsFlag  = flag.Int("gomaxprocs", 0, "Setting for runtime.GOMAXPROCS, <1 doesn't change the default")
	profileFlag     = flag.String("profile", "", "write .cpu and .mem profiles to file")
	keepAliveFlag   = flag.Bool("keepalive", true, "Keep connection alive (only for fast http 1.1)")
	stdClientFlag   = flag.Bool("stdclient", false, "Use the slower net/http standard client (works for TLS)")
	http10Flag      = flag.Bool("http1.0", false, "Use http1.0 (instead of http 1.1)")
	grpcFlag        = flag.Bool("grpc", false, "Use GRPC (health check) for load testing")
	echoPortFlag    = flag.Int("http-port", 8080, "http echo server port")
	grpcPortFlag    = flag.Int("grpc-port", 8079, "grpc port")
	echoDbgPathFlag = flag.String("echo-debug-path", "/debug", "http echo server URI for debug, empty turns off that part (more secure)")
	jsonFlag        = flag.String("json", "", "Json output to provided file or '-' for stdout (empty = no json output)")

	headersFlags flagList
	percList     []float64
	err          error
)

func main() {
	flag.Var(&headersFlags, "H", "Additional Header(s)")
	flag.IntVar(&fhttp.BufferSizeKb, "httpbufferkb", fhttp.BufferSizeKb, "Size of the buffer (max data size) for the optimized http client in kbytes")
	flag.BoolVar(&fhttp.CheckConnectionClosedHeader, "httpccch", fhttp.CheckConnectionClosedHeader, "Check for Connection: Close Header")
	if len(os.Args) < 2 {
		usage("Error: need at least 1 command parameter")
	}
	command := os.Args[1]
	os.Args = append([]string{os.Args[0]}, os.Args[2:]...)
	flag.Parse()
	percList, err = stats.ParsePercentiles(*percentilesFlag)
	if err != nil {
		usage("Unable to extract percentiles from -p: ", err)
	}

	switch command {
	case "load":
		fortioLoad()
	case "server":
		go fhttp.EchoServer(*echoPortFlag, *echoDbgPathFlag)
		pingServer(*grpcPortFlag)
	case "grpcping":
		grpcClient()
	default:
		usage("Error: unknown command ", command)
	}

}

func fortioLoad() {
	if len(flag.Args()) != 1 {
		usage("Error: fortio load needs a url or destination")
	}
	url := flag.Arg(0)
	prevGoMaxProcs := runtime.GOMAXPROCS(*goMaxProcsFlag)
<<<<<<< HEAD
	out := os.Stderr
	fmt.Fprintf(out, "Fortio %s running at %g queries per second, %d->%d procs, for %v: %s\n",
		periodic.Version, *qpsFlag, prevGoMaxProcs, runtime.GOMAXPROCS(0), *durationFlag, url)
=======
	fmt.Printf("Fortio %s running at %g queries per second, %d->%d procs",
		fhttp.Version, *qpsFlag, prevGoMaxProcs, runtime.GOMAXPROCS(0))
	if *durationFlag == 0 {
		// Infinite mode is determined by having a negative duration value
		*durationFlag = -1
		fmt.Printf(", until interrupted: %s\n", url)
	} else {
		fmt.Printf(", for %v: %s\n", *durationFlag, url)
	}
>>>>>>> 3cdf5e00
	ro := periodic.RunnerOptions{
		QPS:         *qpsFlag,
		Duration:    *durationFlag,
		NumThreads:  *numThreadsFlag,
		Percentiles: percList,
		Resolution:  *resolutionFlag,
		Out:         out,
	}
	var res periodic.HasRunnerResult
	if *grpcFlag {
		o := fgrpc.GRPCRunnerOptions{
			RunnerOptions: ro,
			Destination:   url,
		}
		res, err = fgrpc.RunGRPCTest(&o)
	} else {
		o := fhttp.HTTPRunnerOptions{
			RunnerOptions:     ro,
			URL:               url,
			HTTP10:            *http10Flag,
			DisableFastClient: *stdClientFlag,
			DisableKeepAlive:  !*keepAliveFlag,
			Profiler:          *profileFlag,
			Compression:       *compressionFlag,
		}
		res, err = fhttp.RunHTTPTest(&o)
	}
	if err != nil {
		fmt.Fprintf(out, "Aborting because %v\n", err)
		os.Exit(1)
	}
	fmt.Fprintf(out, "All done %d calls (plus %d warmup) %.3f ms avg, %.1f qps\n",
		res.Result().DurationHistogram.Count,
		*numThreadsFlag,
		1000.*res.Result().DurationHistogram.Avg,
		res.Result().ActualQPS)
	jsonFileName := *jsonFlag
	if len(jsonFileName) > 0 {
		j, err := json.MarshalIndent(res, "", "  ")
		if err != nil {
			log.Fatalf("Unable to json serialize result: %v", err)
		}
		var f *os.File
		if jsonFileName == "-" {
			f = os.Stdout
			jsonFileName = "stdout"
		} else {
			f, err = os.Create(jsonFileName)
			if err != nil {
				log.Fatalf("Unable to create %s: %v", jsonFileName, err)
			}
		}
		n, err := f.Write(j)
		if err != nil {
			log.Fatalf("Unable to write json to %s: %v", jsonFileName, err)
		}
		f.Write([]byte{'\n'})
		fmt.Fprintf(out, "Succesfully wrote %d bytes of Json data to %s\n", n, jsonFileName)
	}
}<|MERGE_RESOLUTION|>--- conflicted
+++ resolved
@@ -118,21 +118,16 @@
 	}
 	url := flag.Arg(0)
 	prevGoMaxProcs := runtime.GOMAXPROCS(*goMaxProcsFlag)
-<<<<<<< HEAD
 	out := os.Stderr
-	fmt.Fprintf(out, "Fortio %s running at %g queries per second, %d->%d procs, for %v: %s\n",
-		periodic.Version, *qpsFlag, prevGoMaxProcs, runtime.GOMAXPROCS(0), *durationFlag, url)
-=======
 	fmt.Printf("Fortio %s running at %g queries per second, %d->%d procs",
-		fhttp.Version, *qpsFlag, prevGoMaxProcs, runtime.GOMAXPROCS(0))
-	if *durationFlag == 0 {
+		periodic.Version, *qpsFlag, prevGoMaxProcs, runtime.GOMAXPROCS(0))
+	if *durationFlag <= 0 {
 		// Infinite mode is determined by having a negative duration value
 		*durationFlag = -1
 		fmt.Printf(", until interrupted: %s\n", url)
 	} else {
 		fmt.Printf(", for %v: %s\n", *durationFlag, url)
 	}
->>>>>>> 3cdf5e00
 	ro := periodic.RunnerOptions{
 		QPS:         *qpsFlag,
 		Duration:    *durationFlag,
