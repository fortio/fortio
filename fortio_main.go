--- conflicted
+++ resolved
@@ -76,12 +76,8 @@
 	echoPortFlag    = flag.Int("http-port", 8080, "http echo server port")
 	grpcPortFlag    = flag.Int("grpc-port", 8079, "grpc port")
 	echoDbgPathFlag = flag.String("echo-debug-path", "/debug", "http echo server URI for debug, empty turns off that part (more secure)")
-<<<<<<< HEAD
+	jsonFlag        = flag.String("json", "", "Json output to provided file or '-' for stdout (empty = no json output)")
 	uiPathFlag      = flag.String("ui-path", "/fortio", "http server URI for UI, empty turns off that part (more secure)")
-	jsonFlag        = flag.String("json", "", "Json output to provided file (empty no json output)")
-=======
-	jsonFlag        = flag.String("json", "", "Json output to provided file or '-' for stdout (empty = no json output)")
->>>>>>> 894db208
 
 	headersFlags flagList
 	percList     []float64
