--- conflicted
+++ resolved
@@ -175,15 +175,10 @@
 		}
 	case "server":
 		isServer = true
-<<<<<<< HEAD
-		fgrpc.PingServer(*grpcPortFlag, *certFlag, *keyFlag, fgrpc.DefaultHealthServiceName, uint32(*maxStreamsFlag))
-		if *redirectFlag != "disabled" {
-=======
 		if *grpcPortFlag != disabled {
-			fgrpc.PingServer(*grpcPortFlag, fgrpc.DefaultHealthServiceName, uint32(*maxStreamsFlag))
+			fgrpc.PingServer(*grpcPortFlag, *certFlag, *keyFlag, fgrpc.DefaultHealthServiceName, uint32(*maxStreamsFlag))
 		}
 		if *redirectFlag != disabled {
->>>>>>> 9caaac8a
 			fhttp.RedirectToHTTPS(*redirectFlag)
 		}
 		if !ui.Serve(baseURL, *echoPortFlag, *echoDbgPathFlag, *uiPathFlag, *staticDirFlag, *dataDirFlag, percList) {
