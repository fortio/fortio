// Copyright 2017 Istio Authors
//
// Licensed under the Apache License, Version 2.0 (the "License");
// you may not use this file except in compliance with the License.
// You may obtain a copy of the License at
//
//     http://www.apache.org/licenses/LICENSE-2.0
//
// Unless required by applicable law or agreed to in writing, software
// distributed under the License is distributed on an "AS IS" BASIS,
// WITHOUT WARRANTIES OR CONDITIONS OF ANY KIND, either express or implied.
// See the License for the specific language governing permissions and
// limitations under the License.

package main

// Do not add any external dependencies we want to keep fortio minimal.

import (
	"encoding/json"
	"flag"
	"fmt"
	"net/http"
	"os"
	"path"
	"runtime"
	"strings"

	"istio.io/fortio/fgrpc"
	"istio.io/fortio/fhttp"
	"istio.io/fortio/log"
	"istio.io/fortio/periodic"
	"istio.io/fortio/stats"
	"istio.io/fortio/ui"
	"istio.io/fortio/version"
)

var httpOpts fhttp.HTTPOptions

// -- Support for multiple instances of -H flag on cmd line:
type flagList struct {
}

// Unclear when/why this is called and necessary
func (f *flagList) String() string {
	return ""
}
func (f *flagList) Set(value string) error {
	return httpOpts.AddAndValidateExtraHeader(value)
}

// -- end of functions for -H support

// Prints usage
func usage(msgs ...interface{}) {
	// nolint: gas
	fmt.Fprintf(os.Stderr, "Φορτίο %s usage:\n\t%s command [flags] target\n%s\n%s\n%s\n%s\n%s\n",
		version.Short(),
		os.Args[0],
		"where command is one of: load (load testing), server (starts grpc ping and",
		"http echo/ui/redirect servers), grpcping (grpc client), report (report only UI",
		"server), redirect (redirect only server), or curl (single URL debug).",
		"where target is a url (http load tests) or host:port (grpc health test)",
		"and flags are:")
	flag.PrintDefaults()
	fmt.Fprint(os.Stderr, msgs...) // nolint: gas
	os.Stderr.WriteString("\n")    // nolint: gas, errcheck
	os.Exit(1)
}

var (
	defaults = &periodic.DefaultRunnerOptions
	// Very small default so people just trying with random URLs don't affect the target
	qpsFlag            = flag.Float64("qps", defaults.QPS, "Queries Per Seconds or 0 for no wait/max qps")
	numThreadsFlag     = flag.Int("c", defaults.NumThreads, "Number of connections/goroutine/threads")
	durationFlag       = flag.Duration("t", defaults.Duration, "How long to run the test or 0 to run until ^C")
	percentilesFlag    = flag.String("p", "50,75,90,99,99.9", "List of pXX to calculate")
	resolutionFlag     = flag.Float64("r", defaults.Resolution, "Resolution of the histogram lowest buckets in seconds")
	compressionFlag    = flag.Bool("compression", false, "Enable http compression")
	goMaxProcsFlag     = flag.Int("gomaxprocs", 0, "Setting for runtime.GOMAXPROCS, <1 doesn't change the default")
	profileFlag        = flag.String("profile", "", "write .cpu and .mem profiles to file")
	keepAliveFlag      = flag.Bool("keepalive", true, "Keep connection alive (only for fast http 1.1)")
	halfCloseFlag      = flag.Bool("halfclose", false, "When not keepalive, whether to half close the connection (only for fast http)")
	httpReqTimeoutFlag = flag.Duration("httpreqtimeout", fhttp.HTTPReqTimeOutDefaultValue, "Http request timeout value")
	stdClientFlag      = flag.Bool("stdclient", false, "Use the slower net/http standard client (works for TLS)")
	http10Flag         = flag.Bool("http1.0", false, "Use http1.0 (instead of http 1.1)")
	grpcFlag           = flag.Bool("grpc", false, "Use GRPC (health check) for load testing")
	grpcSecureFlag     = flag.Bool("grpc-secure", false, "Use secure transport (tls) for GRPC")
	httpsInsecureFlag  = flag.Bool("https-insecure", false, "Do not verify certs in https connections")
	echoPortFlag       = flag.String("http-port", "8080", "http echo server port. Can be in the form of host:port, ip:port or port.")
	grpcPortFlag       = flag.String("grpc-port", fgrpc.DefaultGRPCPort,
		"grpc server port. Can be in the form of host:port, ip:port or port.")
	echoDbgPathFlag = flag.String("echo-debug-path", "/debug",
		"http echo server URI for debug, empty turns off that part (more secure)")
	jsonFlag = flag.String("json", "",
		"Json output to provided file or '-' for stdout (empty = no json output, unless -a is used)")
	uiPathFlag = flag.String("ui-path", "/fortio/", "http server URI for UI, empty turns off that part (more secure)")
	curlFlag   = flag.Bool("curl", false, "Just fetch the content once")
	labelsFlag = flag.String("labels", "",
		"Additional config data/labels to add to the resulting JSON, defaults to target URL and hostname")
	staticDirFlag  = flag.String("static-dir", "", "Absolute path to the dir containing the static files dir")
	dataDirFlag    = flag.String("data-dir", defaultDataDir, "Directory where JSON results are stored/read")
	headersFlags   flagList
	defaultDataDir = "."

	allowInitialErrorsFlag = flag.Bool("allow-initial-errors", false, "Allow and don't abort on initial warmup errors")
	autoSaveFlag           = flag.Bool("a", false, "Automatically save JSON result with filename based on labels & timestamp")
	redirectFlag           = flag.String("redirect-port", "8081", "Redirect all incoming traffic to https URL"+
		" (need ingress to work properly). Can be in the form of host:port, ip:port, port or \"disabled\" to disable the feature.")
	exactlyFlag = flag.Int64("n", 0,
		"Run for exactly this number of calls instead of duration. Default (0) is to use duration (-t). "+
			"Default is 1 when used as grpc ping count.")
	quietFlag   = flag.Bool("quiet", false, "Quiet mode: sets the loglevel to Error and reduces the output.")
	syncFlag    = flag.String("sync", "", "index.tsv or s3/gcs bucket xml URL to fetch at startup for server modes.")
	baseURLFlag = flag.String("base-url", "",
		"base URL used as prefix for data/index.tsv generation. (when empty, the url from the first request is used)")
<<<<<<< HEAD
	newMaxPayloadSizeKb int
=======

	// GRPC related flags
	// To get most debugging/tracing:
	// GODEBUG="http2debug=2" GRPC_GO_LOG_VERBOSITY_LEVEL=99 GRPC_GO_LOG_SEVERITY_LEVEL=info grpcping -loglevel debug
	doHealthFlag  = flag.Bool("health", false, "grpc ping client mode: use health instead of ping")
	healthSvcFlag = flag.String("healthservice", "", "which service string to pass to health check")
	payloadFlag   = flag.String("payload", "", "Payload string to send along")
>>>>>>> f7c66a7f
)

func main() {
	flag.Var(&headersFlags, "H", "Additional Header(s)")
	flag.IntVar(&fhttp.BufferSizeKb, "httpbufferkb", fhttp.BufferSizeKb,
		"Size of the buffer (max data size) for the optimized http client in kbytes")
	flag.IntVar(&newMaxPayloadSizeKb, "maxpayloadsizekb", fhttp.MaxPayloadSize/1024,
		"Maximum paylaod size allowed for echo call in kbytes")
	flag.BoolVar(&fhttp.CheckConnectionClosedHeader, "httpccch", fhttp.CheckConnectionClosedHeader,
		"Check for Connection: Close Header")
	// Special case so `fortio -version` and `--version` and `version` and ... work
	if len(os.Args) >= 2 && strings.Contains(os.Args[1], "version") {
		if len(os.Args) >= 3 && strings.Contains(os.Args[2], "s") {
			// so `fortio version -s` is the short version; everything else is long/full
			fmt.Println(version.Short())
		} else {
			fmt.Println(version.Long())
		}
		os.Exit(0)
	}
	if len(os.Args) < 2 {
		usage("Error: need at least 1 command parameter")
	}
	command := os.Args[1]
	os.Args = append([]string{os.Args[0]}, os.Args[2:]...)
	flag.Parse()
	fhttp.ChangeMaxPayloadSize(newMaxPayloadSizeKb * 1024)
	if *quietFlag {
		log.SetLogLevelQuiet(log.Error)
	}
	percList, err := stats.ParsePercentiles(*percentilesFlag)
	if err != nil {
		usage("Unable to extract percentiles from -p: ", err)
	}
	baseURL := strings.Trim(*baseURLFlag, " \t\n\r/") // remove trailing slash and other whitespace
	sync := strings.TrimSpace(*syncFlag)
	if sync != "" {
		if !ui.Sync(os.Stdout, sync, *dataDirFlag) {
			os.Exit(1)
		}
	}
	isServer := false
	switch command {
	case "curl":
		fortioLoad(true, nil)
	case "load":
		fortioLoad(*curlFlag, percList)
	case "redirect":
		isServer = true
		ui.RedirectToHTTPS(*redirectFlag)
	case "report":
		isServer = true
		if *redirectFlag != "disabled" {
			ui.RedirectToHTTPS(*redirectFlag)
		}
		ui.Report(baseURL, *echoPortFlag, *staticDirFlag, *dataDirFlag)
	case "server":
		isServer = true
		fgrpc.PingServer(*grpcPortFlag, fgrpc.DefaultHealthServiceName)
		if *redirectFlag != "disabled" {
			ui.RedirectToHTTPS(*redirectFlag)
		}
		ui.Serve(baseURL, *echoPortFlag, *echoDbgPathFlag, *uiPathFlag, *staticDirFlag, *dataDirFlag, percList)
	case "grpcping":
		grpcClient()
	default:
		usage("Error: unknown command ", command)
	}
	if isServer {
		// To get a start time log/timestamp in the logs
		log.Infof("All fortio %s servers started!", version.Long())
		select {}
	}
}

func fetchURL(o *fhttp.HTTPOptions) {
	// keepAlive could be just false when making 1 fetch but it helps debugging
	// the http client when making a single request if using the flags
	client := fhttp.NewClient(o)
	if client == nil {
		return // error logged already
	}
	code, data, header := client.Fetch()
	log.LogVf("Fetch result code %d, data len %d, headerlen %d", code, len(data), header)
	os.Stdout.Write(data) //nolint: errcheck
	if code != http.StatusOK {
		log.Errf("Error status %d : %s", code, fhttp.DebugSummary(data, 512))
		os.Exit(1)
	}
}

func fortioLoad(justCurl bool, percList []float64) {
	if len(flag.Args()) != 1 {
		usage("Error: fortio load/curl needs a url or destination")
	}
	url := strings.TrimLeft(flag.Arg(0), " \t\r\n")
	httpOpts.URL = url
	httpOpts.HTTP10 = *http10Flag
	httpOpts.DisableFastClient = *stdClientFlag
	httpOpts.DisableKeepAlive = !*keepAliveFlag
	httpOpts.AllowHalfClose = *halfCloseFlag
	httpOpts.Compression = *compressionFlag
	httpOpts.HTTPReqTimeOut = *httpReqTimeoutFlag
	httpOpts.Insecure = *httpsInsecureFlag
	if justCurl {
		fetchURL(&httpOpts)
		return
	}
	prevGoMaxProcs := runtime.GOMAXPROCS(*goMaxProcsFlag)
	out := os.Stderr
	qps := *qpsFlag // TODO possibly use translated <=0 to "max" from results/options normalization in periodic/
	fmt.Fprintf(out, "Fortio %s running at %g queries per second, %d->%d procs",
		version.Short(), qps, prevGoMaxProcs, runtime.GOMAXPROCS(0))
	if *exactlyFlag > 0 {
		fmt.Fprintf(out, ", for %d calls: %s\n", *exactlyFlag, url)
	} else {
		if *durationFlag <= 0 {
			// Infinite mode is determined by having a negative duration value
			*durationFlag = -1
			fmt.Fprintf(out, ", until interrupted: %s\n", url)
		} else {
			fmt.Fprintf(out, ", for %v: %s\n", *durationFlag, url)
		}
	}
	if qps <= 0 {
		qps = -1 // 0==unitialized struct == default duration, -1 (0 for flag) is max
	}
	labels := *labelsFlag
	if labels == "" {
		hname, _ := os.Hostname()
		shortURL := url
		for _, p := range []string{"https://", "http://"} {
			if strings.HasPrefix(url, p) {
				shortURL = url[len(p):]
				break
			}
		}
		labels = shortURL + " , " + strings.SplitN(hname, ".", 2)[0]
		log.LogVf("Generated Labels: %s", labels)
	}
	ro := periodic.RunnerOptions{
		QPS:         qps,
		Duration:    *durationFlag,
		NumThreads:  *numThreadsFlag,
		Percentiles: percList,
		Resolution:  *resolutionFlag,
		Out:         out,
		Labels:      labels,
		Exactly:     *exactlyFlag,
	}
	var res periodic.HasRunnerResult
	var err error
	if *grpcFlag {
		o := fgrpc.GRPCRunnerOptions{
			RunnerOptions:      ro,
			Destination:        url,
			Secure:             *grpcSecureFlag,
			Service:            *healthSvcFlag,
			AllowInitialErrors: *allowInitialErrorsFlag,
		}
		res, err = fgrpc.RunGRPCTest(&o)
	} else {
		o := fhttp.HTTPRunnerOptions{
			HTTPOptions:        httpOpts,
			RunnerOptions:      ro,
			Profiler:           *profileFlag,
			AllowInitialErrors: *allowInitialErrorsFlag,
		}
		res, err = fhttp.RunHTTPTest(&o)
	}
	if err != nil {
		fmt.Fprintf(out, "Aborting because %v\n", err)
		os.Exit(1)
	}
	rr := res.Result()
	warmup := *numThreadsFlag
	if ro.Exactly > 0 {
		warmup = 0
	}
	fmt.Fprintf(out, "All done %d calls (plus %d warmup) %.3f ms avg, %.1f qps\n",
		rr.DurationHistogram.Count,
		warmup,
		1000.*rr.DurationHistogram.Avg,
		rr.ActualQPS)
	jsonFileName := *jsonFlag
	if *autoSaveFlag || len(jsonFileName) > 0 {
		var j []byte
		j, err = json.MarshalIndent(res, "", "  ")
		if err != nil {
			log.Fatalf("Unable to json serialize result: %v", err)
		}
		var f *os.File
		if jsonFileName == "-" {
			f = os.Stdout
			jsonFileName = "stdout"
		} else {
			if len(jsonFileName) == 0 {
				jsonFileName = path.Join(*dataDirFlag, rr.ID()+".json")
			}
			f, err = os.Create(jsonFileName)
			if err != nil {
				log.Fatalf("Unable to create %s: %v", jsonFileName, err)
			}
		}
		n, err := f.Write(append(j, '\n'))
		if err != nil {
			log.Fatalf("Unable to write json to %s: %v", jsonFileName, err)
		}
		if f != os.Stdout {
			err := f.Close()
			if err != nil {
				log.Fatalf("Close error for %s: %v", jsonFileName, err)
			}
		}
		fmt.Fprintf(out, "Successfully wrote %d bytes of Json data to %s\n", n, jsonFileName)
	}
}

func grpcClient() {
	if len(flag.Args()) != 1 {
		usage("Error: fortio grpcping needs host argument in the form of host, host:port or ip:port")
	}
	host := flag.Arg(0)
	count := int(*exactlyFlag)
	if count <= 0 {
		count = 1
	}
	tls := *grpcSecureFlag
	var err error
	if *doHealthFlag {
		_, err = fgrpc.GrpcHealthCheck(host, tls, *healthSvcFlag, count)
	} else {
		_, err = fgrpc.PingClientCall(host, tls, count, *payloadFlag)
	}
	if err != nil {
		// already logged
		os.Exit(1)
	}
}<|MERGE_RESOLUTION|>--- conflicted
+++ resolved
@@ -114,9 +114,7 @@
 	syncFlag    = flag.String("sync", "", "index.tsv or s3/gcs bucket xml URL to fetch at startup for server modes.")
 	baseURLFlag = flag.String("base-url", "",
 		"base URL used as prefix for data/index.tsv generation. (when empty, the url from the first request is used)")
-<<<<<<< HEAD
 	newMaxPayloadSizeKb int
-=======
 
 	// GRPC related flags
 	// To get most debugging/tracing:
@@ -124,7 +122,6 @@
 	doHealthFlag  = flag.Bool("health", false, "grpc ping client mode: use health instead of ping")
 	healthSvcFlag = flag.String("healthservice", "", "which service string to pass to health check")
 	payloadFlag   = flag.String("payload", "", "Payload string to send along")
->>>>>>> f7c66a7f
 )
 
 func main() {
