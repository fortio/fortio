--- conflicted
+++ resolved
@@ -293,15 +293,11 @@
 			o := fgrpc.GRPCRunnerOptions{
 				RunnerOptions: ro,
 				Destination:   url,
-<<<<<<< HEAD
+				UsePing:       grpcPing,
+				Delay:         grpcPingDelay,
 			}
 			if grpcSecure {
 				o.Destination = httpToHTTPS(url)
-=======
-				Secure:        grpcSecure,
-				UsePing:       grpcPing,
-				Delay:         grpcPingDelay,
->>>>>>> e50943e8
 			}
 			res, err = fgrpc.RunGRPCTest(&o)
 		} else {
