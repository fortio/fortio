--- conflicted
+++ resolved
@@ -73,7 +73,6 @@
 		" should be user:password")
 	// QuietFlag is the value of -quiet.
 	QuietFlag = flag.Bool("quiet", false, "Quiet mode: sets the loglevel to Error and reduces the output.")
-<<<<<<< HEAD
 
 	contentTypeFlag = flag.String("content-type", "", "Sets a content type for http request")
 	// PayloadSizeFlag is the value of -payload-size
@@ -83,10 +82,9 @@
 	PayloadFlag = flag.String("payload", "", "Payload string to send along")
 	// PayloadFileFlag is the value of -paylaod-file
 	PayloadFileFlag = flag.String("payload-file", "", "File that is going to be used as payload, replaces -payload when set")
-=======
+
 	// UnixDomainSocket to use instead of regular host:port
 	unixDomainSocketFlag = flag.String("unix-socket", "", "Unix domain socket to use for physical connection")
->>>>>>> 9f4d8a1d
 )
 
 // SharedMain is the common part of main from fortio_main and fcurl.
@@ -146,12 +144,9 @@
 	httpOpts.HTTPReqTimeOut = *httpReqTimeoutFlag
 	httpOpts.Insecure = *httpsInsecureFlag
 	httpOpts.UserCredentials = *userCredentialsFlag
-<<<<<<< HEAD
 	httpOpts.ContentType = *contentTypeFlag
 	httpOpts.Payload = fnet.GeneratePayload(*PayloadFileFlag, *PayloadSizeFlag, *PayloadFlag)
-=======
 	httpOpts.UnixDomainSocket = *unixDomainSocketFlag
->>>>>>> 9f4d8a1d
 	if *followRedirectsFlag {
 		httpOpts.FollowRedirects = true
 		httpOpts.DisableFastClient = true
