// Copyright 2017 Istio Authors.
//
// Licensed under the Apache License, Version 2.0 (the "License");
// you may not use this file except in compliance with the License.
// You may obtain a copy of the License at
//
//    http://www.apache.org/licenses/LICENSE-2.0
//
// Unless required by applicable law or agreed to in writing, software
// distributed under the License is distributed on an "AS IS" BASIS,
// WITHOUT WARRANTIES OR CONDITIONS OF ANY KIND, either express or implied.
// See the License for the specific language governing permissions and
// limitations under the License.
//

package fgrpc

import (
	"fmt"
	"strconv"
	"testing"
	"time"

	"google.golang.org/grpc/health/grpc_health_v1"

	"istio.io/fortio/log"
)

func init() {
	log.SetLogLevel(log.Debug)
}

func TestPingServer(t *testing.T) {
<<<<<<< HEAD
	iPort := PingServer("0", "", "", "foo")
	iAddr := fmt.Sprintf("localhost:%d", iPort)
	t.Logf("test insecure grpc ping server running, will connect to %s", iAddr)
	sPort := PingServer("0", svrCrt, svrKey,
		"foo")
	sAddr := fmt.Sprintf("localhost:%d", sPort)
	t.Logf("test secure grpc ping server running, will connect to %s", sAddr)
	if latency, err := PingClientCall(iAddr, "", 7, "test payload"); err != nil || latency <= 0 {
		t.Errorf("Unexpected result %f, %v with ping calls", latency, err)
	}
	if latency, err := PingClientCall(prefixHTTPS+"fortio.istio.io:443", "", 7, "test payload"); err != nil || latency <= 0 {
		t.Errorf("Unexpected result %f, %v with ping calls", latency, err)
	}
	if latency, err := PingClientCall(sAddr, caCrt, 7, "test payload"); err != nil || latency <= 0 {
		t.Errorf("Unexpected result %f, %v with ping calls", latency, err)
	}
	if latency, err := PingClientCall(iAddr, caCrt, 1, ""); err == nil {
=======
	port := PingServer("0", "foo", 0)
	addr := fmt.Sprintf("localhost:%d", port)
	t.Logf("test grpc ping server running, will connect to %s", addr)
	delay := 100 * time.Millisecond
	latency, err := PingClientCall(addr, false, 7, "test payload", delay)
	if err != nil || latency < delay.Seconds() || latency > 10.*delay.Seconds() {
		t.Errorf("Unexpected result %f, %v with ping calls and delay of %v", latency, err, delay)
	}
	if latency, err := PingClientCall(addr, true, 1, "", 0); err == nil {
>>>>>>> e50943e8
		t.Errorf("Should have had an error instead of result %f for secure ping to insecure port", latency)
	}
	if latency, err := PingClientCall(sAddr, "", 1, ""); err == nil {
		t.Errorf("Should have had an error instead of result %f for insecure ping to secure port", latency)
	}
	serving := grpc_health_v1.HealthCheckResponse_SERVING
	if r, err := GrpcHealthCheck(iAddr, "", "", 1); err != nil || (*r)[serving] != 1 {
		t.Errorf("Unexpected result %+v, %v with empty service health check", r, err)
	}
	if r, err := GrpcHealthCheck(sAddr, caCrt, "", 1); err != nil || (*r)[serving] != 1 {
		t.Errorf("Unexpected result %+v, %v with empty service health check", r, err)
	}
	if r, err := GrpcHealthCheck(prefixHTTPS+"fortio.istio.io:443", "", "", 1); err != nil || (*r)[serving] != 1 {
		t.Errorf("Unexpected result %+v, %v with empty service health check", r, err)
	}
	if r, err := GrpcHealthCheck(iAddr, "", "foo", 3); err != nil || (*r)[serving] != 3 {
		t.Errorf("Unexpected result %+v, %v with health check for same service as started (foo)", r, err)
	}
	if r, err := GrpcHealthCheck(sAddr, caCrt, "foo", 3); err != nil || (*r)[serving] != 3 {
		t.Errorf("Unexpected result %+v, %v with health check for same service as started (foo)", r, err)
	}
	if r, err := GrpcHealthCheck(iAddr, "", "willfail", 1); err == nil || r != nil {
		t.Errorf("Was expecting error when using unknown service, didn't get one, got %+v", r)
	}
	if r, err := GrpcHealthCheck(sAddr, caCrt, "willfail", 1); err == nil || r != nil {
		t.Errorf("Was expecting error when using unknown service, didn't get one, got %+v", r)
	}
	// 2nd server on same port should fail to bind:
<<<<<<< HEAD
	newPort := PingServer(strconv.Itoa(iPort), "", "", "will fail")
=======
	newPort := PingServer(strconv.Itoa(port), "will fail", 5)
>>>>>>> e50943e8
	if newPort != -1 {
		t.Errorf("Didn't expect 2nd server on same port to succeed: %d %d", newPort, iPort)
	}
}<|MERGE_RESOLUTION|>--- conflicted
+++ resolved
@@ -22,7 +22,6 @@
 	"time"
 
 	"google.golang.org/grpc/health/grpc_health_v1"
-
 	"istio.io/fortio/log"
 )
 
@@ -31,38 +30,28 @@
 }
 
 func TestPingServer(t *testing.T) {
-<<<<<<< HEAD
-	iPort := PingServer("0", "", "", "foo")
+	iPort := PingServer("0", "", "", "foo", 0)
 	iAddr := fmt.Sprintf("localhost:%d", iPort)
-	t.Logf("test insecure grpc ping server running, will connect to %s", iAddr)
-	sPort := PingServer("0", svrCrt, svrKey,
-		"foo")
+	t.Logf("insecure grpc ping server running, will connect to %s", iAddr)
+	sPort := PingServer("0", svrCrt, svrKey, "foo", 0)
 	sAddr := fmt.Sprintf("localhost:%d", sPort)
-	t.Logf("test secure grpc ping server running, will connect to %s", sAddr)
-	if latency, err := PingClientCall(iAddr, "", 7, "test payload"); err != nil || latency <= 0 {
-		t.Errorf("Unexpected result %f, %v with ping calls", latency, err)
-	}
-	if latency, err := PingClientCall(prefixHTTPS+"fortio.istio.io:443", "", 7, "test payload"); err != nil || latency <= 0 {
-		t.Errorf("Unexpected result %f, %v with ping calls", latency, err)
-	}
-	if latency, err := PingClientCall(sAddr, caCrt, 7, "test payload"); err != nil || latency <= 0 {
-		t.Errorf("Unexpected result %f, %v with ping calls", latency, err)
-	}
-	if latency, err := PingClientCall(iAddr, caCrt, 1, ""); err == nil {
-=======
-	port := PingServer("0", "foo", 0)
-	addr := fmt.Sprintf("localhost:%d", port)
-	t.Logf("test grpc ping server running, will connect to %s", addr)
+	t.Logf("secure grpc ping server running, will connect to %s", sAddr)
 	delay := 100 * time.Millisecond
-	latency, err := PingClientCall(addr, false, 7, "test payload", delay)
+	latency, err := PingClientCall(iAddr, "", 7, "test payload", delay)
 	if err != nil || latency < delay.Seconds() || latency > 10.*delay.Seconds() {
 		t.Errorf("Unexpected result %f, %v with ping calls and delay of %v", latency, err, delay)
 	}
-	if latency, err := PingClientCall(addr, true, 1, "", 0); err == nil {
->>>>>>> e50943e8
+	if latency, err := PingClientCall(prefixHTTPS+"fortio.istio.io:443", "", 7,
+		"test payload", 0); err != nil || latency <= 0 {
+		t.Errorf("Unexpected result %f, %v with ping calls", latency, err)
+	}
+	if latency, err := PingClientCall(sAddr, caCrt, 7, "test payload", 0); err != nil || latency <= 0 {
+		t.Errorf("Unexpected result %f, %v with ping calls", latency, err)
+	}
+	if latency, err := PingClientCall(iAddr, caCrt, 1, "", 0); err == nil {
 		t.Errorf("Should have had an error instead of result %f for secure ping to insecure port", latency)
 	}
-	if latency, err := PingClientCall(sAddr, "", 1, ""); err == nil {
+	if latency, err := PingClientCall(sAddr, "", 1, "", 0); err == nil {
 		t.Errorf("Should have had an error instead of result %f for insecure ping to secure port", latency)
 	}
 	serving := grpc_health_v1.HealthCheckResponse_SERVING
@@ -88,11 +77,7 @@
 		t.Errorf("Was expecting error when using unknown service, didn't get one, got %+v", r)
 	}
 	// 2nd server on same port should fail to bind:
-<<<<<<< HEAD
-	newPort := PingServer(strconv.Itoa(iPort), "", "", "will fail")
-=======
-	newPort := PingServer(strconv.Itoa(port), "will fail", 5)
->>>>>>> e50943e8
+	newPort := PingServer(strconv.Itoa(iPort), "", "", "will fail", 0)
 	if newPort != -1 {
 		t.Errorf("Didn't expect 2nd server on same port to succeed: %d %d", newPort, iPort)
 	}
