--- conflicted
+++ resolved
@@ -39,15 +39,10 @@
 
 func TestGRPCRunner(t *testing.T) {
 	log.SetLogLevel(log.Info)
-<<<<<<< HEAD
-	iPort := PingServer("0", "", "", "bar")
+	iPort := PingServer("0", "", "", "bar", 0)
 	iDest := fmt.Sprintf("localhost:%d", iPort)
-	sPort := PingServer("0", svrCrt, svrKey, "bar")
+	sPort := PingServer("0", svrCrt, svrKey, "bar", 0)
 	sDest := fmt.Sprintf("localhost:%d", sPort)
-=======
-	port := PingServer("0", "bar", 0)
-	destination := fmt.Sprintf("localhost:%d", port)
->>>>>>> e50943e8
 
 	tests := []struct {
 		name       string
@@ -179,7 +174,7 @@
 
 func TestGRPCRunnerMaxStreams(t *testing.T) {
 	log.SetLogLevel(log.Info)
-	port := PingServer("0", "maxstream", 10)
+	port := PingServer("0", "", "", "maxstream", 10)
 	destination := fmt.Sprintf("localhost:%d", port)
 
 	opts := GRPCRunnerOptions{
@@ -228,15 +223,10 @@
 
 func TestGRPCRunnerWithError(t *testing.T) {
 	log.SetLogLevel(log.Info)
-<<<<<<< HEAD
-	iPort := PingServer("0", "", "", "bar")
+	iPort := PingServer("0", "", "", "bar", 0)
 	iDest := fmt.Sprintf("localhost:%d", iPort)
-	sPort := PingServer("0", svrCrt, svrKey, "bar")
+	sPort := PingServer("0", svrCrt, svrKey, "bar", 0)
 	sDest := fmt.Sprintf("localhost:%d", sPort)
-=======
-	port := PingServer("0", "svc1", 0)
-	destination := fmt.Sprintf("localhost:%d", port)
->>>>>>> e50943e8
 
 	tests := []struct {
 		name       string
