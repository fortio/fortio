--- conflicted
+++ resolved
@@ -85,27 +85,19 @@
 
 // Run exercises GRPC health check or ping at the target QPS.
 // To be set as the Function in RunnerOptions.
-func (grpcstate *GRPCRunnerResults) Run(ctx context.Context, t periodic.ThreadID) (bool, string) {
+func (grpcstate *GRPCRunnerResults) Run(outCtx context.Context, t periodic.ThreadID) (bool, string) {
 	log.Debugf("Calling in %d", t)
 	var err error
 	var res interface{}
 	status := grpc_health_v1.HealthCheckResponse_SERVING
-	outCtx := context.Background()
 	if grpcstate.Metadata.Len() != 0 {
 		outCtx = metadata.NewOutgoingContext(outCtx, grpcstate.Metadata)
 	}
 	if grpcstate.Ping {
-<<<<<<< HEAD
-		res, err = grpcstate.clientP.Ping(ctx, &grpcstate.reqP)
-	} else {
-		var r *grpc_health_v1.HealthCheckResponse
-		r, err = grpcstate.clientH.Check(ctx, &grpcstate.reqH)
-=======
 		res, err = grpcstate.clientP.Ping(outCtx, &grpcstate.reqP)
 	} else {
 		var r *grpc_health_v1.HealthCheckResponse
 		r, err = grpcstate.clientH.Check(outCtx, &grpcstate.reqH)
->>>>>>> a2c22f1d
 		if r != nil {
 			status = r.Status
 			res = r
