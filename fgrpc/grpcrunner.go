// Copyright 2017 Istio Authors
//
// Licensed under the Apache License, Version 2.0 (the "License");
// you may not use this file except in compliance with the License.
// You may obtain a copy of the License at
//
//     http://www.apache.org/licenses/LICENSE-2.0
//
// Unless required by applicable law or agreed to in writing, software
// distributed under the License is distributed on an "AS IS" BASIS,
// WITHOUT WARRANTIES OR CONDITIONS OF ANY KIND, either express or implied.
// See the License for the specific language governing permissions and
// limitations under the License.

package fgrpc // import "istio.io/fortio/fgrpc"

import (
	"context"
	"fmt"
	"net"
	"os"
	"runtime"
	"runtime/pprof"
	"time"

	"google.golang.org/grpc"
	"google.golang.org/grpc/credentials"
	"google.golang.org/grpc/health/grpc_health_v1"

	"strings"

	"istio.io/fortio/fnet"
	"istio.io/fortio/log"
	"istio.io/fortio/periodic"
)

const (
	// DefaultGRPCPort is the Fortio gRPC server default port number.
	DefaultGRPCPort  = "8079"
	defaultHTTPPort  = "80"
	defaultHTTPSPort = "443"
	prefixHTTP       = "http://"
	prefixHTTPS      = "https://"
)

// Dial dials grpc using insecure or tls transport security when serverAddr
// has prefixHTTPS or cert is provided. override is for testing only.
// If set to a non empty string, it will override the virtual host name
// of authority in requests.
func Dial(serverAddr string, cacert, override string) (conn *grpc.ClientConn, err error) {
	var opts []grpc.DialOption
	switch {
	case cacert != "":
		creds, err := credentials.NewClientTLSFromFile(cacert, override)
		if err != nil {
			log.Errf("Invalid TLS credentials: %v\n", err)
			return nil, err
		}
		log.Infof("Using CA certificate %v to construct TLS credentials", cacert)
		opts = append(opts, grpc.WithTransportCredentials(creds))
	case strings.HasPrefix(serverAddr, prefixHTTPS):
		creds := credentials.NewTLS(nil)
		opts = append(opts, grpc.WithTransportCredentials(creds))
	default:
		opts = append(opts, grpc.WithInsecure())
	}
	serverAddr = grpcDestination(serverAddr)
	conn, err = grpc.Dial(serverAddr, opts...)
	if err != nil {
		log.Errf("failed to connect to %s: %v", serverAddr, err)
	}
	return conn, err
}

// TODO: refactor common parts between http and grpc runners

// GRPCRunnerResults is the aggregated result of an GRPCRunner.
// Also is the internal type used per thread/goroutine.
type GRPCRunnerResults struct {
	periodic.RunnerResults
	clientH     grpc_health_v1.HealthClient
	reqH        grpc_health_v1.HealthCheckRequest
	clientP     PingServerClient
	reqP        PingMessage
	RetCodes    HealthResultMap
	Destination string
	Streams     int
	Ping        bool
}

// Run exercises GRPC health check or ping at the target QPS.
// To be set as the Function in RunnerOptions.
func (grpcstate *GRPCRunnerResults) Run(t int) {
	log.Debugf("Calling in %d", t)
	var err error
	var res interface{}
	status := grpc_health_v1.HealthCheckResponse_SERVING
	if grpcstate.Ping {
		res, err = grpcstate.clientP.Ping(context.Background(), &grpcstate.reqP)
	} else {
		var r *grpc_health_v1.HealthCheckResponse
		r, err = grpcstate.clientH.Check(context.Background(), &grpcstate.reqH)
		if r != nil {
			status = r.Status
			res = r
		}
	}
	log.Debugf("For %d (ping=%v) got %v %v", t, grpcstate.Ping, err, res)
	if err != nil {
		log.Warnf("Error making grpc call: %v", err)
		grpcstate.RetCodes[-1]++
	} else {
		grpcstate.RetCodes[status]++
	}
}

// GRPCRunnerOptions includes the base RunnerOptions plus http specific
// options.
type GRPCRunnerOptions struct {
	periodic.RunnerOptions
	Destination        string
<<<<<<< HEAD
	Service            string
	Profiler           string // file to save profiles to. defaults to no profiling
	AllowInitialErrors bool   // whether initial errors don't cause an abort
	CACert             string // Path to CA certificate for grpc TLS
	CertOverride       string // Override the cert vhost of authority for testing
=======
	Service            string        // Service to be checked when using grpc health check
	Profiler           string        // file to save profiles to. defaults to no profiling
	Payload            string        // Payload to be sent for grpc ping service
	Streams            int           // number of streams. total go routines and data streams will be streams*numthreads.
	Delay              time.Duration // Delay to be sent when using grpc ping service
	Secure             bool          // use tls transport
	AllowInitialErrors bool          // whether initial errors don't cause an abort
	UsePing            bool          // use our own Ping proto for grpc load instead of standard health check one.
>>>>>>> e50943e8
}

// RunGRPCTest runs an http test and returns the aggregated stats.
func RunGRPCTest(o *GRPCRunnerOptions) (*GRPCRunnerResults, error) {
	if o.Streams < 1 {
		o.Streams = 1
	}
	if o.NumThreads < 1 {
		// sort of todo, this redoing some of periodic normalize (but we can't use normalize which does too much)
		o.NumThreads = periodic.DefaultRunnerOptions.NumThreads
	}
	if o.UsePing {
		o.RunType = "GRPC Ping"
		if o.Delay > 0 {
			o.RunType += fmt.Sprintf(" Delay=%v", o.Delay)
		}
	} else {
		o.RunType = "GRPC Health"
	}
	pll := len(o.Payload)
	if pll > 0 {
		o.RunType += fmt.Sprintf(" PayloadLength=%d", pll)
	}
	log.Infof("Starting %s test for %s with %d*%d threads at %.1f qps", o.RunType, o.Destination, o.Streams, o.NumThreads, o.QPS)
	o.NumThreads *= o.Streams
	r := periodic.NewPeriodicRunner(&o.RunnerOptions)
	defer r.Options().Abort()
	numThreads := r.Options().NumThreads // may change
	total := GRPCRunnerResults{
		RetCodes:    make(HealthResultMap),
		Destination: o.Destination,
		Streams:     o.Streams,
		Ping:        o.UsePing,
	}
	grpcstate := make([]GRPCRunnerResults, numThreads)
	out := r.Options().Out // Important as the default value is set from nil to stdout inside NewPeriodicRunner
	var conn *grpc.ClientConn
	var err error
	ts := time.Now().UnixNano()
	for i := 0; i < numThreads; i++ {
		r.Options().Runners[i] = &grpcstate[i]
<<<<<<< HEAD
		conn, err := Dial(o.Destination, o.CACert, o.CertOverride)
		if err != nil {
			log.Errf("Error in grpc dial for %s %v", o.Destination, err)
			return nil, err
		}
		grpcstate[i].client = grpc_health_v1.NewHealthClient(conn)
		if grpcstate[i].client == nil {
			return nil, fmt.Errorf("unable to create client %d for %s", i, o.Destination)
		}
		grpcstate[i].req = grpc_health_v1.HealthCheckRequest{Service: o.Service}
		if o.Exactly <= 0 {
			_, err = grpcstate[i].client.Check(context.Background(), &grpcstate[i].req)
			if !o.AllowInitialErrors && err != nil {
				log.Errf("Error in first grpc health check call for %s %v", o.Destination, err)
=======
		if (i % o.Streams) == 0 {
			conn, err = Dial(o.Destination, o.Secure)
			if err != nil {
				log.Errf("Error in grpc dial for %s %v", o.Destination, err)
>>>>>>> e50943e8
				return nil, err
			}
		} else {
			log.Debugf("Reusing previous client connection for %d", i)
		}
		grpcstate[i].Ping = o.UsePing
		var err error
		if o.UsePing {
			grpcstate[i].clientP = NewPingServerClient(conn)
			if grpcstate[i].clientP == nil {
				return nil, fmt.Errorf("unable to create ping client %d for %s", i, o.Destination)
			}
			grpcstate[i].reqP = PingMessage{Payload: o.Payload, DelayNanos: o.Delay.Nanoseconds(), Seq: int64(i), Ts: ts}
			if o.Exactly <= 0 {
				_, err = grpcstate[i].clientP.Ping(context.Background(), &grpcstate[i].reqP)
			}
		} else {
			grpcstate[i].clientH = grpc_health_v1.NewHealthClient(conn)
			if grpcstate[i].clientH == nil {
				return nil, fmt.Errorf("unable to create health client %d for %s", i, o.Destination)
			}
			grpcstate[i].reqH = grpc_health_v1.HealthCheckRequest{Service: o.Service}
			if o.Exactly <= 0 {
				_, err = grpcstate[i].clientH.Check(context.Background(), &grpcstate[i].reqH)
			}
		}
		if !o.AllowInitialErrors && err != nil {
			log.Errf("Error in first grpc call (ping = %v) for %s: %v", o.UsePing, o.Destination, err)
			return nil, err
		}
		// Setup the stats for each 'thread'
		grpcstate[i].RetCodes = make(HealthResultMap)
	}

	if o.Profiler != "" {
		fc, err := os.Create(o.Profiler + ".cpu")
		if err != nil {
			log.Critf("Unable to create .cpu profile: %v", err)
			return nil, err
		}
		pprof.StartCPUProfile(fc) //nolint: gas,errcheck
	}
	total.RunnerResults = r.Run()
	if o.Profiler != "" {
		pprof.StopCPUProfile()
		fm, err := os.Create(o.Profiler + ".mem")
		if err != nil {
			log.Critf("Unable to create .mem profile: %v", err)
			return nil, err
		}
		runtime.GC()               // get up-to-date statistics
		pprof.WriteHeapProfile(fm) // nolint:gas,errcheck
		fm.Close()                 // nolint:gas,errcheck
		fmt.Printf("Wrote profile data to %s.{cpu|mem}\n", o.Profiler)
	}
	// Numthreads may have reduced
	numThreads = r.Options().NumThreads
	keys := []grpc_health_v1.HealthCheckResponse_ServingStatus{}
	for i := 0; i < numThreads; i++ {
		// Q: is there some copying each time stats[i] is used?
		for k := range grpcstate[i].RetCodes {
			if _, exists := total.RetCodes[k]; !exists {
				keys = append(keys, k)
			}
			total.RetCodes[k] += grpcstate[i].RetCodes[k]
		}
		// TODO: if grpc client needs 'cleanup'/Close like http one, do it on original NumThreads
	}
	// Cleanup state:
	r.Options().ReleaseRunners()
	which := "Health"
	if o.UsePing {
		which = "Ping"
	}
	for _, k := range keys {
		fmt.Fprintf(out, "%s %s : %d\n", which, k.String(), total.RetCodes[k])
	}
	return &total, nil
}

// grpcDestination parses dest and returns dest:port based on dest being
// a hostname, IP address, hostname:port, or ip:port. The original dest is
// returned if dest is an invalid hostname or invalid IP address. An http/https
// prefix is removed from dest if one exists and the port number is set to
// DefaultHTTPPort for http, DefaultHTTPSPort for https, or DefaultGRPCPort
// if http, https, or :port is not specified in dest.
// TODO: change/fix this (NormalizePort and more)
func grpcDestination(dest string) (parsedDest string) {
	var port string
	// strip any unintentional http/https scheme prefixes from dest
	// and set the port number.
	switch {
	case strings.HasPrefix(dest, prefixHTTP):
		parsedDest = strings.Replace(dest, prefixHTTP, "", 1)
		port = defaultHTTPPort
		log.Infof("stripping http scheme. grpc destination: %v: grpc port: %s",
			parsedDest, port)
	case strings.HasPrefix(dest, prefixHTTPS):
		parsedDest = strings.Replace(dest, prefixHTTPS, "", 1)
		port = defaultHTTPSPort
		log.Infof("stripping https scheme. grpc destination: %v. grpc port: %s",
			parsedDest, port)
	default:
		parsedDest = dest
		port = DefaultGRPCPort
	}
	if _, _, err := net.SplitHostPort(parsedDest); err == nil {
		return parsedDest
	}
	if ip := net.ParseIP(parsedDest); ip != nil {
		switch {
		case ip.To4() != nil:
			parsedDest = ip.String() + fnet.NormalizePort(port)
			return parsedDest
		case ip.To16() != nil:
			parsedDest = "[" + ip.String() + "]" + fnet.NormalizePort(port)
			return parsedDest
		}
	}
	// parsedDest is in the form of a domain name,
	// append ":port" and return.
	parsedDest += fnet.NormalizePort(port)
	return parsedDest
}<|MERGE_RESOLUTION|>--- conflicted
+++ resolved
@@ -44,9 +44,8 @@
 )
 
 // Dial dials grpc using insecure or tls transport security when serverAddr
-// has prefixHTTPS or cert is provided. override is for testing only.
-// If set to a non empty string, it will override the virtual host name
-// of authority in requests.
+// has prefixHTTPS or cert is provided. If override is set to a non empty string,
+// it will override the virtual host name of authority in requests.
 func Dial(serverAddr string, cacert, override string) (conn *grpc.ClientConn, err error) {
 	var opts []grpc.DialOption
 	switch {
@@ -119,22 +118,15 @@
 type GRPCRunnerOptions struct {
 	periodic.RunnerOptions
 	Destination        string
-<<<<<<< HEAD
-	Service            string
-	Profiler           string // file to save profiles to. defaults to no profiling
-	AllowInitialErrors bool   // whether initial errors don't cause an abort
-	CACert             string // Path to CA certificate for grpc TLS
-	CertOverride       string // Override the cert vhost of authority for testing
-=======
 	Service            string        // Service to be checked when using grpc health check
 	Profiler           string        // file to save profiles to. defaults to no profiling
 	Payload            string        // Payload to be sent for grpc ping service
 	Streams            int           // number of streams. total go routines and data streams will be streams*numthreads.
 	Delay              time.Duration // Delay to be sent when using grpc ping service
-	Secure             bool          // use tls transport
+	CACert             string        // Path to CA certificate for grpc TLS
+	CertOverride       string        // Override the cert virtual host of authority for testing
 	AllowInitialErrors bool          // whether initial errors don't cause an abort
 	UsePing            bool          // use our own Ping proto for grpc load instead of standard health check one.
->>>>>>> e50943e8
 }
 
 // RunGRPCTest runs an http test and returns the aggregated stats.
@@ -176,27 +168,10 @@
 	ts := time.Now().UnixNano()
 	for i := 0; i < numThreads; i++ {
 		r.Options().Runners[i] = &grpcstate[i]
-<<<<<<< HEAD
-		conn, err := Dial(o.Destination, o.CACert, o.CertOverride)
-		if err != nil {
-			log.Errf("Error in grpc dial for %s %v", o.Destination, err)
-			return nil, err
-		}
-		grpcstate[i].client = grpc_health_v1.NewHealthClient(conn)
-		if grpcstate[i].client == nil {
-			return nil, fmt.Errorf("unable to create client %d for %s", i, o.Destination)
-		}
-		grpcstate[i].req = grpc_health_v1.HealthCheckRequest{Service: o.Service}
-		if o.Exactly <= 0 {
-			_, err = grpcstate[i].client.Check(context.Background(), &grpcstate[i].req)
-			if !o.AllowInitialErrors && err != nil {
-				log.Errf("Error in first grpc health check call for %s %v", o.Destination, err)
-=======
 		if (i % o.Streams) == 0 {
-			conn, err = Dial(o.Destination, o.Secure)
+			conn, err = Dial(o.Destination, o.CACert, o.CertOverride)
 			if err != nil {
 				log.Errf("Error in grpc dial for %s %v", o.Destination, err)
->>>>>>> e50943e8
 				return nil, err
 			}
 		} else {
